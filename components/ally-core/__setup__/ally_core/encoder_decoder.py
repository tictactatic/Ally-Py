--- conflicted
+++ resolved
@@ -53,16 +53,14 @@
             'application/yaml':None,
             'yaml':'text/yaml',
             }
-<<<<<<< HEAD
 
-=======
-    
 @ioc.config
 def content_types_urlencoded() -> dict:
     '''The URLEncoded content type'''
-    return { 'application/x-www-form-urlencoded': None }
-    
->>>>>>> 2d0c721e
+    return {
+            'application/x-www-form-urlencoded': None,
+            }
+
 @ioc.entity
 def encodingXML() -> Processor:
     from ally.core.impl.processor.encoder_xml import EncodingXMLHandler
@@ -153,7 +151,7 @@
     b.charSetDefault = default_characterset()
     b.contentTypes = list(content_types_yaml().keys())
 
-@ioc.entity   
+@ioc.entity
 def decoderTextUrlencoded():
     from ally.support.core.util_param import parseStr
     import codecs
