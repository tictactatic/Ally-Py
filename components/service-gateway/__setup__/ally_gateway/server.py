'''
Created on Feb 1, 2013

<<<<<<< HEAD
@package: service gateway
=======
@package: gateway service
>>>>>>> 2abf7f40
@copyright: 2012 Sourcefabric o.p.s.
@license: http://www.gnu.org/licenses/gpl-3.0.txt
@author: Gabriel Nistor

Provides the server configuration.
'''

from ..ally_http.server import assemblyServer, updateAssemblyServer
from .processor import assemblyGateway, server_provide_gateway, GATEWAY_EXTERNAL, \
    GATEWAY_INTERNAL
from ally.container import ioc
from ally.design.processor.handler import Handler
from ally.http.impl.processor.router_by_path import RoutingByPathHandler

# --------------------------------------------------------------------

@ioc.config
def server_pattern_gateway():
    '''
    The pattern used for matching the gateway paths in HTTP URL's indexed based on the server gateway type that is provided by
    the configuration 'server_provide_gateway'.
    !Attention if the gateway is used with external server then the domains must be matched one on one. As an example when used
        internal the gateway is on 'resources/my' but if use with external server it will always have to be 'resources/' exactly
        as the external server provides it.
    !Attention this configuration needs to be in concordance with 'server_pattern_resources' configuration whenever the gateway 
        is used internally.
    !Attention this configuration needs to be in concordance with 'root_uri_resources' configuration.
    '''
    return {
            GATEWAY_EXTERNAL: '(.*)',
            GATEWAY_INTERNAL: '(^resources)\/my((?=/|(?=\\.)|$).*)',
            }

# --------------------------------------------------------------------

@ioc.entity
def gatewayRouter() -> Handler:
    b = RoutingByPathHandler()
    b.assembly = assemblyGateway()
    b.pattern = server_pattern_gateway()[server_provide_gateway()]
    return b

# --------------------------------------------------------------------

@ioc.before(updateAssemblyServer)
def updateAssemblyServerForGatewayExternal():
    if server_provide_gateway() == GATEWAY_EXTERNAL: assemblyServer().add(gatewayRouter())<|MERGE_RESOLUTION|>--- conflicted
+++ resolved
@@ -1,11 +1,7 @@
 '''
 Created on Feb 1, 2013
 
-<<<<<<< HEAD
-@package: service gateway
-=======
 @package: gateway service
->>>>>>> 2abf7f40
 @copyright: 2012 Sourcefabric o.p.s.
 @license: http://www.gnu.org/licenses/gpl-3.0.txt
 @author: Gabriel Nistor
@@ -32,7 +28,7 @@
         as the external server provides it.
     !Attention this configuration needs to be in concordance with 'server_pattern_resources' configuration whenever the gateway 
         is used internally.
-    !Attention this configuration needs to be in concordance with 'root_uri_resources' configuration.
+    !Attention this configuration needs to be in concordance with 'root_uri_resources' configuration
     '''
     return {
             GATEWAY_EXTERNAL: '(.*)',
@@ -52,4 +48,5 @@
 
 @ioc.before(updateAssemblyServer)
 def updateAssemblyServerForGatewayExternal():
-    if server_provide_gateway() == GATEWAY_EXTERNAL: assemblyServer().add(gatewayRouter())+    if server_provide_gateway() == GATEWAY_EXTERNAL:
+        assemblyServer().add(gatewayRouter())