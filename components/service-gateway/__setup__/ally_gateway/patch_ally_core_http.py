--- conflicted
+++ resolved
@@ -1,11 +1,7 @@
 '''
 Created on Feb 8, 2013
 
-<<<<<<< HEAD
-@package: service gateway
-=======
 @package: gateway service
->>>>>>> 2abf7f40
 @copyright: 2012 Sourcefabric o.p.s.
 @license: http://www.gnu.org/licenses/gpl-3.0.txt
 @author: Gabriel Nistor
@@ -22,6 +18,7 @@
 from ally.design.processor.handler import Handler
 from ally.http.impl.processor.router_by_path import RoutingByPathHandler
 import logging
+
 
 # --------------------------------------------------------------------
 
@@ -40,7 +37,7 @@
 
 # --------------------------------------------------------------------
 
-try: from .. import ally_core_http # @UnusedImport
+try: from .. import ally_core_http
 except ImportError:
     log.info('No REST core available, you need to configure an external request assembly for gateway')
     
@@ -50,14 +47,19 @@
             raise SetupError('Cannot configure internal gateway because the ally core http component is not present')
     
 else: 
+    ally_core_http = ally_core_http  # Just to avoid the import warning
+    # ----------------------------------------------------------------
+
     from ..ally_core_http.server import resourcesRouter, server_provide_resources, updateAssemblyServerForResources, \
     errorsRouter, server_provide_errors, server_pattern_resources
-    from ..ally_core_http.processor import assemblyResources, encoderPathResource, converterPath
-    from ally.core.http.impl.processor.path_encoder_resource import ResourcePathEncoderHandler
+    from ..ally_core_http.processor import assemblyResources, uri, converterPath
+    from ..ally_core.resources import resourcesRoot
+    from ally.core.http.impl.processor.uri import URIHandler
     
     @ioc.entity
-    def encoderPathResourceGateway() -> Handler:
-        b = ResourcePathEncoderHandler()
+    def uriGateway() -> Handler:
+        b = URIHandler()
+        b.resourcesRoot = resourcesRoot()
         b.resourcesRootURI = root_uri_my_resources()
         b.converterPath = converterPath()
         return b
@@ -66,7 +68,7 @@
     def assemblyResourcesGateway():
         b = Assembly('Gateway REST resources')
         b.add(assemblyResources())
-        b.replace(encoderPathResource(), encoderPathResourceGateway())
+        b.replace(uri(), uriGateway())
         return b
     
     @ioc.entity
@@ -78,25 +80,24 @@
     
     # ----------------------------------------------------------------
     
-    def isInternal():
-        '''
-        Auxiliar function.
-        '''
-        if server_provide_gateway() != GATEWAY_INTERNAL: return False
-        if not server_provide_resources():
-            raise SetupError('Cannot configure internal gateway because the REST resources is not enabled')
-        return True
-    
     @ioc.before(assemblyRESTRequest)
     def updateAssemblyRESTRequestForResources():
-        if isInternal(): assemblyRESTRequest().add(resourcesRouter())
+        if server_provide_gateway() == GATEWAY_INTERNAL:
+            if not server_provide_resources():
+                raise SetupError('Cannot configure internal gateway because the REST resources is not enabled')
+            assemblyRESTRequest().add(resourcesRouter())
                 
     @ioc.before(assemblyForward)
     def updateAssemblyForwardForResources():
-        if isInternal():
+        if server_provide_gateway() == GATEWAY_INTERNAL:
+            if not server_provide_resources():
+                raise SetupError('Cannot configure internal gateway because the REST resources is not enabled')
             assemblyForward().add(resourcesRouterGateway())
             if server_provide_errors(): assemblyForward().add(errorsRouter(), after=resourcesRouterGateway())
     
     @ioc.after(updateAssemblyServerForResources)
     def updateAssemblyServerForGatewayInternal():
-        if isInternal(): assemblyServer().add(gatewayRouter(), before=resourcesRouter())+        if server_provide_gateway() == GATEWAY_INTERNAL:
+            if not server_provide_resources():
+                raise SetupError('Cannot configure internal gateway because the REST resources is not enabled')
+            assemblyServer().add(gatewayRouter(), before=resourcesRouter())