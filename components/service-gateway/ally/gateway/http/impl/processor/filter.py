--- conflicted
+++ resolved
@@ -30,13 +30,8 @@
     The gateway context.
     '''
     # ---------------------------------------------------------------- Required
-<<<<<<< HEAD
     filters = requires(dict)
-    
-=======
-    filters = requires(list)
 
->>>>>>> c8eaa70d
 class Match(Context):
     '''
     The match context.
@@ -44,13 +39,8 @@
     # ---------------------------------------------------------------- Required
     gateway = requires(Context)
     groupsURI = requires(tuple)
-<<<<<<< HEAD
-    
+
 class Request(HeadersRequire):
-=======
-
-class Request(Context):
->>>>>>> c8eaa70d
     '''
     The request context.
     '''
@@ -59,29 +49,13 @@
     uri = requires(str)
     repository = requires(IRepository)
     match = requires(Context)
-<<<<<<< HEAD
-    
+
 class Response(CodedHTTP):
-=======
-
-class Response(Context):
->>>>>>> c8eaa70d
     '''
     Context for response.
     '''
     # ---------------------------------------------------------------- Defined
     text = defines(str)
-<<<<<<< HEAD
-=======
-
-class RequestFilter(RequestHTTP):
-    '''
-    The request filter context.
-    '''
-    # ---------------------------------------------------------------- Defined
-    accTypes = defines(list)
-    accCharSets = defines(list)
->>>>>>> c8eaa70d
 
 # --------------------------------------------------------------------
 
@@ -90,33 +64,15 @@
     '''
     Implementation for a handler that provides the gateway filter.
     '''
-<<<<<<< HEAD
-    
+
     requesterGetJSON = RequesterGetJSON
     # The requester for getting the filters.
-    
-=======
 
-    scheme = HTTP
-    # The scheme to be used in calling the filters.
-    mimeTypeJson = 'json'
-    # The json mime type to be sent for the filter requests.
-    encodingJson = 'utf-8'
-    # The json encoding to be sent for the gateway requests.
-    assembly = Assembly
-    # The assembly to be used in processing the request for the filters.
-
->>>>>>> c8eaa70d
     def __init__(self):
         assert isinstance(self.requesterGetJSON, RequesterGetJSON), 'Invalid requester JSON %s' % self.requesterGetJSON
         super().__init__(Gateway=Gateway, Match=Match)
 
-<<<<<<< HEAD
     def process(self, chain, request:Request, response:Response, **keyargs):
-=======
-    # TODO: Gabriel: Move Gateway, Match in __init__ after refactoring.
-    def process(self, processing, request:Request, response:Response, Gateway:Gateway, Match:Match, **keyargs):
->>>>>>> c8eaa70d
         '''
         @see: HandlerProcessor.process
         '''
@@ -128,21 +84,16 @@
         match = request.match
         assert isinstance(match, Match), 'Invalid response match %s' % match
         assert isinstance(match.gateway, Gateway), 'Invalid gateway %s' % match.gateway
-<<<<<<< HEAD
-        
-=======
 
->>>>>>> c8eaa70d
         if match.gateway.filters:
             for group, paths in match.gateway.filters.items():
                 assert isinstance(paths, list), 'Invalid filter paths %s' % paths
-                
+
                 if group > len(match.groupsURI):
                     BAD_GATEWAY.set(response)
                     response.text = 'Invalid filter group \'%s\' for %s' % (group, match.groupsURI)
                     return
-<<<<<<< HEAD
-                
+
                 for path in paths:
                     assert isinstance(path, str), 'Invalid path %s' % path
                     
@@ -158,69 +109,4 @@
                 else:
                     FORBIDDEN_ACCESS.set(response)
                     request.match = request.repository.find(request.method, request.headers, request.uri, FORBIDDEN_ACCESS.status)
-                    return
-=======
-
-                isAllowed, status, text = self.obtainFilter(processing, filterURI)
-                if isAllowed is None:
-                    log.info('Cannot fetch the filter from URI \'%s\', with response %s %s', request.uri, status, text)
-                    response.code, response.status, response.isSuccess = BAD_GATEWAY
-                    response.text = text
-                    return
-
-                if not isAllowed:
-                    response.code, response.status, response.isSuccess = FORBIDDEN_ACCESS
-                    request.match = request.repository.find(request.method, request.headers, request.uri, FORBIDDEN_ACCESS.status)
-                    return
-
-    # ----------------------------------------------------------------
-
-    def obtainFilter(self, processing, uri):
-        '''
-        Checks the filter URI.
-
-        @param processing: Processing
-            The processing used for delivering the request.
-        @param uri: string
-            The URI to call, parameters are allowed.
-        @return: tuple(boolean|None, integer, string)
-            A tuple containing as the first True if the filter URI provided a True value, None if the filter cannot be fetched,
-            on the second position the response status and on the last position the response text.
-        '''
-        assert isinstance(processing, Processing), 'Invalid processing %s' % processing
-        assert isinstance(uri, str), 'Invalid URI %s' % uri
-
-        request = processing.ctx.request()
-        assert isinstance(request, RequestFilter), 'Invalid request %s' % request
-
-        url = urlparse(uri)
-        request.scheme, request.method = self.scheme, HTTP_GET
-        request.headers = {}
-        request.uri = url.path.lstrip('/')
-        request.parameters = parse_qsl(url.query, True, False)
-        request.accTypes = [self.mimeTypeJson]
-        request.accCharSets = [self.encodingJson]
-
-        chain = Chain(processing)
-        chain.process(request=request, requestCnt=processing.ctx.requestCnt(),
-                      response=processing.ctx.response(), responseCnt=processing.ctx.responseCnt()).doAll()
-
-        response, responseCnt = chain.arg.response, chain.arg.responseCnt
-        assert isinstance(response, ResponseHTTP), 'Invalid response %s' % response
-        assert isinstance(responseCnt, ResponseContentHTTP), 'Invalid response content %s' % responseCnt
-
-        if ResponseHTTP.text in response and response.text: text = response.text
-        elif ResponseHTTP.code in response and response.code: text = response.code
-        else: text = None
-        if ResponseContentHTTP.source not in responseCnt or responseCnt.source is None or not isSuccess(response.status):
-            return None, response.status, text
-
-        if isinstance(responseCnt.source, IInputStream):
-            source = responseCnt.source
-        else:
-            source = BytesIO()
-            for bytes in responseCnt.source: source.write(bytes)
-            source.seek(0)
-        allowed = json.load(codecs.getreader(self.encodingJson)(source))
-        return allowed['HasAccess'] == 'True', response.status, text
->>>>>>> c8eaa70d
+                    return