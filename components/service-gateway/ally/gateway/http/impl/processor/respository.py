'''
Created on Apr 12, 2012

@package: gateway service
@copyright: 2011 Sourcefabric o.p.s.
@license: http://www.gnu.org/licenses/gpl-3.0.txt
@author: Gabriel Nistor

Provides the gateway repository processor.
'''

from ally.container.ioc import injected
from ally.design.processor.assembly import Assembly
from ally.design.processor.attribute import defines
from ally.design.processor.branch import Branch
from ally.design.processor.context import Context
<<<<<<< HEAD
from ally.design.processor.execution import Processing
from ally.design.processor.handler import HandlerBranching
from ally.gateway.http.spec.gateway import IRepository, Gateway, Match
from ally.http.spec.codes import BAD_GATEWAY, CodedHTTP
from ally.support.http.util_dispatch import RequestDispatch, obtainJSON
from sched import scheduler
from threading import Thread
=======
from ally.design.processor.execution import Processing, Chain
from ally.design.processor.handler import HandlerBranchingProceed
from ally.design.processor.processor import Using
from ally.gateway.http.spec.gateway import IRepository, RepositoryJoined
from ally.http.spec.codes import BAD_GATEWAY, isSuccess
from ally.http.spec.server import RequestHTTP, ResponseHTTP, ResponseContentHTTP, \
    HTTP_GET, HTTP, HTTP_OPTIONS
from ally.support.util import immut
from ally.support.util_io import IInputStream
from io import BytesIO
from sched import scheduler
from threading import Thread
from urllib.parse import urlparse, parse_qsl
import codecs
import json
import logging
import re
>>>>>>> 2abf7f40
import time

# --------------------------------------------------------------------

<<<<<<< HEAD
=======
log = logging.getLogger(__name__)

# --------------------------------------------------------------------

class GatewayRepository(Context):
    '''
    The gateway context based on @see: gateway-http/gateway.http.gateway
    '''
    # ---------------------------------------------------------------- Defined
    filters = defines(list, doc='''
    @rtype: list[string]
    Contains a list of URIs that need to be called in order to allow the gateway Navigate. The filters are
    allowed to have place holders of form '{1}' or '{2}' ... '{n}' where n is the number of groups obtained
    from the Pattern, the place holders will be replaced with their respective group value. All filters
    need to return a True value in order to allow the gateway Navigate, also parameters are allowed
    for filter URI.
    ''')
#    host = defines(str, doc='''
#    @rtype: string
#    The host where the request needs to be resolved, if not provided the request will be delegated to the
#    default host.
#    ''')
#    protocol = defines(str, doc='''
#    @rtype: string
#    The protocol to be used in the communication with the server that handles the request, if not provided
#    the request will be delegated using the default protocol.
#    ''')
    navigate = defines(str, doc='''
    @rtype: string
    A pattern like string of forms like '*', 'resources/*' or 'redirect/Model/{1}'. The pattern is allowed to
    have place holders and also the '*' which stands for the actual called URI, also parameters are allowed
    for navigate URI, the parameters will be appended to the actual parameters.
    ''')
    putHeaders = defines(list, doc='''
    @rtype: list[tuple(string, string)]
    The headers to be put on the forwarded requests. The values are provided as 'Name:Value', the name is
    not allowed to contain ':'.
    ''')

class MatchRepository(Context):
    '''
    The match context.
    '''
    # ---------------------------------------------------------------- Defined
    gateway = defines(Context, doc='''
    @rtype: Context
    The matched gateway.
    ''')
    groupsURI = defines(tuple, doc='''
    @rtype: tuple(string)
    The match groups for the URI.
    ''')

>>>>>>> 2abf7f40
class Request(Context):
    '''
    The request context.
    '''
    # ---------------------------------------------------------------- Defined
    repository = defines(IRepository)
    
class Response(CodedHTTP):
    '''
    The response context.
    '''
    # ---------------------------------------------------------------- Defined
    text = defines(str)

# --------------------------------------------------------------------

@injected
class GatewayRepositoryHandler(HandlerBranching):
    '''
    Implementation for a handler that provides the gateway repository by using REST data received from either internal or
    external server. The Gateway structure is defined as in the @see: gateway plugin.
    '''
    uri = str
    # The URI used in fetching the gateways.
    cleanupInterval = float
    # The number of seconds to perform clean up for cached gateways.
    assembly = Assembly
    # The assembly to be used in processing the request for the gateways.
    
    def __init__(self):
        assert isinstance(self.uri, str), 'Invalid URI %s' % self.uri
        assert isinstance(self.cleanupInterval, int), 'Invalid cleanup interval %s' % self.cleanupInterval
        assert isinstance(self.assembly, Assembly), 'Invalid assembly %s' % self.assembly
        super().__init__(Branch(self.assembly).using('requestCnt', 'response', 'responseCnt', request=RequestDispatch))
        self.initialize()

<<<<<<< HEAD
    def process(self, chain, processing, request:Request, response:Response, **keyargs):
=======
    def process(self, processing, request:Request, response:Response, Gateway:GatewayRepository, Match:MatchRepository, **keyargs):
>>>>>>> 2abf7f40
        '''
        @see: HandlerBranching.process
        
        Obtains the repository.
        '''
        assert isinstance(processing, Processing), 'Invalid processing %s' % processing
        assert isinstance(request, Request), 'Invalid request %s' % request
        assert isinstance(response, Response), 'Invalid response %s' % response
        assert issubclass(Gateway, GatewayRepository), 'Invalid gateway class %s' % Gateway
        assert issubclass(Match, MatchRepository), 'Invalid match class %s' % Match
        
        if not self._repository:
            jobj, _status, text = obtainJSON(processing, self.uri, details=True)
            if jobj is None:
                BAD_GATEWAY.set(response)
                response.text = text
                return
<<<<<<< HEAD
            self._repository = Repository(jobj)
        request.repository = self._repository
=======
            assert 'GatewayList' in robj, 'Invalid objects %s, not GatewayList' % robj
            self._repository = Repository([self.populate(Identifier(Gateway()), obj) for obj in robj['GatewayList']], Match)
            
        if request.repository: request.repository = RepositoryJoined(request.repository, self._repository)
        else: request.repository = self._repository
        
    # ----------------------------------------------------------------
   
    def obtainGateways(self, processing, uri):
        '''
        Get the gateway objects representation.
        
        @param processing: Processing
            The processing used for delivering the request.
        @param uri: string
            The URI to call, parameters are allowed.
        @return: tuple(dictionary{...}|None, integer, string)
            A tuple containing as the first position the gateway objects representation, None if the gateways cannot be fetched,
            on the second position the response status and on the last position the response text.
        '''
        assert isinstance(processing, Processing), 'Invalid processing %s' % processing
        assert isinstance(uri, str), 'Invalid URI %s' % uri
        
        request = processing.ctx.request()
        assert isinstance(request, RequestGateway), 'Invalid request %s' % request
        
        url = urlparse(uri)
        request.scheme, request.method = self.scheme, HTTP_GET
        request.headers = {}
        request.uri = url.path.lstrip('/')
        request.parameters = parse_qsl(url.query, True, False)
        request.accTypes = [self.mimeTypeJson]
        request.accCharSets = [self.encodingJson]
        
        chain = Chain(processing)
        chain.process(request=request, requestCnt=processing.ctx.requestCnt(),
                      response=processing.ctx.response(), responseCnt=processing.ctx.responseCnt()).doAll()

        response, responseCnt = chain.arg.response, chain.arg.responseCnt
        assert isinstance(response, ResponseHTTP), 'Invalid response %s' % response
        assert isinstance(responseCnt, ResponseContentHTTP), 'Invalid response content %s' % responseCnt
        
        if ResponseHTTP.text in response and response.text: text = response.text
        elif ResponseHTTP.code in response and response.code: text = response.code
        else: text = None
        if ResponseContentHTTP.source not in responseCnt or responseCnt.source is None or not isSuccess(response.status):
            return None, response.status, text
        
        if isinstance(responseCnt.source, IInputStream):
            source = responseCnt.source
        else:
            source = BytesIO()
            for bytes in responseCnt.source: source.write(bytes)
            source.seek(0)
        return json.load(codecs.getreader(self.encodingJson)(source)), response.status, text
>>>>>>> 2abf7f40

    # ----------------------------------------------------------------
    
    def initialize(self):
        '''
        Initialize the repository.
        '''
        self._repository = None
        self.startCleanupThread('Cleanup gateways thread')
   
    def startCleanupThread(self, name):
        '''
        Starts the cleanup thread.
        
        @param name: string
            The name for the thread.
        '''
        schedule = scheduler(time.time, time.sleep)
        def executeCleanup():
            self.performCleanup()
            schedule.enter(self.cleanupInterval, 1, executeCleanup, ())
        schedule.enter(self.cleanupInterval, 1, executeCleanup, ())
        scheduleRunner = Thread(name=name, target=schedule.run)
        scheduleRunner.daemon = True
        scheduleRunner.start()

    def performCleanup(self):
        '''
        Performs the cleanup for gateways.
        '''
        self._repository = None
    
    # ----------------------------------------------------------------
    
    def populate(self, identifier, obj):
        '''
        Populates the gateway based on the provided dictionary object.
        @see: gateway-http/gateway.http.gateway
        
        @param identifier: Identifier
            The identifier object to populate.
        @param obj: dictionary{string: string|list[string]}
            The dictionary used for defining the gateway object, the object as is defined from response.
        @return: Identifier
            The populated identifier object.
        '''
        assert isinstance(identifier, Identifier), 'Invalid identifier %s' % identifier
        assert isinstance(obj, dict), 'Invalid object %s' % obj
        
        pattern = obj.get('Pattern')
        if pattern:
            assert isinstance(pattern, str), 'Invalid pattern %s' % pattern
            identifier.pattern = re.compile(pattern)
        
        headers = obj.get('Headers', immut()).get('Headers')
        if headers:
            assert isinstance(headers, list), 'Invalid headers %s' % headers
            if __debug__:
                for header in headers: assert isinstance(header, str), 'Invalid header value %s' % header
            identifier.headers.extend(re.compile(header) for header in headers)
        
        methods = obj.get('Methods', immut()).get('Methods')
        if methods:
            assert isinstance(methods, list), 'Invalid methods %s' % methods
            if __debug__:
                for method in methods: assert isinstance(method, str), 'Invalid method value %s' % method
            identifier.methods.update(method.upper() for method in methods)
            
        errors = obj.get('Errors', immut()).get('Errors')
        if errors:
            assert isinstance(errors, list), 'Invalid errors %s' % errors
            for error in errors:
                try: identifier.errors.add(int(error))
                except ValueError: raise ValueError('Invalid error value \'%s\'' % error)
        
        gateway = identifier.gateway
        assert isinstance(gateway, GatewayRepository), 'Invalid gateway %s' % gateway
        
        gateway.filters = obj.get('Filters', immut()).get('Filters')
        if __debug__ and gateway.filters:
            assert isinstance(gateway.filters, list), 'Invalid filters %s' % gateway.filters
            for item in gateway.filters: assert isinstance(item, str), 'Invalid filter value %s' % item
                
#        gateway.host = obj.get('Host')
#        assert not gateway.host or isinstance(gateway.host, str), 'Invalid host %s' % gateway.host
#        
#        gateway.protocol = obj.get('Protocol')
#        assert not gateway.protocol or isinstance(gateway.protocol, str), 'Invalid protocol %s' % gateway.protocol
        
        gateway.navigate = obj.get('Navigate')
        assert not gateway.navigate or isinstance(gateway.navigate, str), 'Invalid navigate %s' % gateway.navigate
        
        putHeaders = obj.get('PutHeaders', immut()).get('PutHeaders')
        if putHeaders:
            assert isinstance(putHeaders, list), 'Invalid put headers %s' % putHeaders
            if __debug__:
                for putHeader in putHeaders:
                    assert isinstance(putHeader, str), 'Invalid put header value %s' % putHeader
                    assert len(putHeader.split(':')), 'Invalid put header value %s' % putHeader
            gateway.putHeaders = [putHeader.split(':', 1) for putHeader in putHeaders]
        
        return identifier
        
# --------------------------------------------------------------------

class Identifier:
    '''
    Class that maps the gateway identifier.
    '''
    __slots__ = ('gateway', 'pattern', 'headers', 'errors', 'methods')
    
    def __init__(self, gateway):
        '''
        Construct the identifier for the provided gateway.
        
        @param gateway: GatewayRepository
            The gateway for the identifier.
        '''
        assert isinstance(gateway, GatewayRepository), 'Invalid gateway %s' % gateway
        self.gateway = gateway
        
        self.pattern = None
        self.headers = []
        self.errors = set()
        self.methods = set()

class Repository(IRepository):
    '''
    The gateways repository.
    '''
    __slots__ = ('_identifiers', '_cache', '_Match')
    
    def __init__(self, identifiers, Match):
        '''
        Construct the gateways repository based on the provided dictionary object.
        
        @param identifiers: list[Identifier]
            The identifiers to be used by the repository.
        '''
<<<<<<< HEAD
        assert isinstance(objs, dict), 'Invalid objects %s' % objs
        assert 'GatewayList' in objs, 'Invalid objects %s, no GatewayList' % objs
=======
        assert isinstance(identifiers, list), 'Invalid identifiers %s' % identifiers
        assert issubclass(Match, MatchRepository), 'Invalid match class %s' % Match
>>>>>>> 2abf7f40
        
        self._identifiers = identifiers
        self._Match = Match
        self._cache = {}
        
    def find(self, method=None, headers=None, uri=None, error=None):
        '''
        @see: IRepository.find
        '''
<<<<<<< HEAD
        for gateway in self._gateways:
            groupsURI = self._match(gateway, method, headers, uri, error)
            if groupsURI is not None: return Match(gateway, groupsURI)
=======
        for identifier in self._identifiers:
            assert isinstance(identifier, Identifier), 'Invalid identifier %s' % identifier
            groupsURI = self._macth(identifier, method, headers, uri, error)
            if groupsURI is not None: return self._Match(gateway=identifier.gateway, groupsURI=groupsURI)
>>>>>>> 2abf7f40
        
    def allowsFor(self, headers=None, uri=None):
        '''
        @see: IRepository.allowsFor
        '''
        allowed = set()
<<<<<<< HEAD
        for gateway in self._gateways:
            assert isinstance(gateway, Gateway)
            groupsURI = self._match(gateway, None, headers, uri, None)
            if groupsURI is not None: allowed.update(gateway.methods)
=======
        for identifier in self._identifiers:
            assert isinstance(identifier, Identifier), 'Invalid identifier %s' % identifier
            groupsURI = self._macth(identifier, None, headers, uri, None)
            if groupsURI is not None: allowed.update(identifier.methods)
>>>>>>> 2abf7f40
        # We need to remove auxiliar methods
        allowed.discard(HTTP_OPTIONS)
        return allowed
        
    def obtainCache(self, identifier):
        '''
        @see: IRepository.obtainCache
        '''
        cache = self._cache.get(identifier)
        if cache is None: cache = self._cache[identifier] = {}
        return cache

    # ----------------------------------------------------------------
    
<<<<<<< HEAD
    def _match(self, gateway, method, headers, uri, error):
=======
    def _macth(self, identifier, method, headers, uri, error):
>>>>>>> 2abf7f40
        '''
        Checks the match for the provided identifier and parameters.
        
        @return: tuple(string)|None
            The URI match groups, None if there is no match.
        '''
        assert isinstance(identifier, Identifier)
        groupsURI = ()
        
        if method is not None:
            assert isinstance(method, str), 'Invalid method %s' % method
            if identifier.methods:
                if method.upper() not in identifier.methods: return
        
        if headers is not None:
            assert isinstance(headers, dict), 'Invalid headers %s' % uri
            isOk = False
            if identifier.headers:
                for nameValue in headers.items():
                    header = '%s:%s' % nameValue
                    for pattern in identifier.headers:
                        if pattern.match(header):
                            isOk = True
                            break
                    if isOk: break
                if not isOk: return
        elif identifier.headers: return
                
        if uri is not None:
            assert isinstance(uri, str), 'Invalid URI %s' % uri
            if identifier.pattern:
                matcher = identifier.pattern.match(uri)
                if matcher: groupsURI = matcher.groups()
                else: return
        elif identifier.pattern: return
                
        if error is not None:
            assert isinstance(error, int), 'Invalid error %s' % error
            if identifier.errors:
                if error not in identifier.errors: return
            else: return
        elif identifier.errors: return
            
        return groupsURI<|MERGE_RESOLUTION|>--- conflicted
+++ resolved
@@ -12,17 +12,7 @@
 from ally.container.ioc import injected
 from ally.design.processor.assembly import Assembly
 from ally.design.processor.attribute import defines
-from ally.design.processor.branch import Branch
 from ally.design.processor.context import Context
-<<<<<<< HEAD
-from ally.design.processor.execution import Processing
-from ally.design.processor.handler import HandlerBranching
-from ally.gateway.http.spec.gateway import IRepository, Gateway, Match
-from ally.http.spec.codes import BAD_GATEWAY, CodedHTTP
-from ally.support.http.util_dispatch import RequestDispatch, obtainJSON
-from sched import scheduler
-from threading import Thread
-=======
 from ally.design.processor.execution import Processing, Chain
 from ally.design.processor.handler import HandlerBranchingProceed
 from ally.design.processor.processor import Using
@@ -40,13 +30,10 @@
 import json
 import logging
 import re
->>>>>>> 2abf7f40
 import time
 
 # --------------------------------------------------------------------
 
-<<<<<<< HEAD
-=======
 log = logging.getLogger(__name__)
 
 # --------------------------------------------------------------------
@@ -100,7 +87,6 @@
     The match groups for the URI.
     ''')
 
->>>>>>> 2abf7f40
 class Request(Context):
     '''
     The request context.
@@ -108,21 +94,41 @@
     # ---------------------------------------------------------------- Defined
     repository = defines(IRepository)
     
-class Response(CodedHTTP):
+class Response(Context):
     '''
     The response context.
     '''
     # ---------------------------------------------------------------- Defined
+    code = defines(str)
+    status = defines(int)
+    isSuccess = defines(bool)
     text = defines(str)
 
 # --------------------------------------------------------------------
 
+class RequestGateway(RequestHTTP):
+    '''
+    The request gateway context.
+    '''
+    # ---------------------------------------------------------------- Defined
+    accTypes = defines(list)
+    accCharSets = defines(list)
+
+# --------------------------------------------------------------------
+
 @injected
-class GatewayRepositoryHandler(HandlerBranching):
+class GatewayRepositoryHandler(HandlerBranchingProceed):
     '''
     Implementation for a handler that provides the gateway repository by using REST data received from either internal or
-    external server. The Gateway structure is defined as in the @see: gateway plugin.
-    '''
+    external server. The Gateway structure is defined as in the @see: gateway-http plugin.
+    '''
+    
+    scheme = HTTP
+    # The scheme to be used in fetching the Gateway objects.
+    mimeTypeJson = 'json'
+    # The json mime type to be sent for the gateway requests.
+    encodingJson = 'utf-8'
+    # The json encoding to be sent for the gateway requests.
     uri = str
     # The URI used in fetching the gateways.
     cleanupInterval = float
@@ -131,19 +137,18 @@
     # The assembly to be used in processing the request for the gateways.
     
     def __init__(self):
+        assert isinstance(self.scheme, str), 'Invalid scheme %s' % self.scheme
+        assert isinstance(self.mimeTypeJson, str), 'Invalid json mime type %s' % self.mimeTypeJson
+        assert isinstance(self.encodingJson, str), 'Invalid json encoding %s' % self.encodingJson
         assert isinstance(self.uri, str), 'Invalid URI %s' % self.uri
         assert isinstance(self.cleanupInterval, int), 'Invalid cleanup interval %s' % self.cleanupInterval
         assert isinstance(self.assembly, Assembly), 'Invalid assembly %s' % self.assembly
-        super().__init__(Branch(self.assembly).using('requestCnt', 'response', 'responseCnt', request=RequestDispatch))
+        super().__init__(Using(self.assembly, request=RequestGateway).sources('requestCnt', 'response', 'responseCnt'))
         self.initialize()
 
-<<<<<<< HEAD
-    def process(self, chain, processing, request:Request, response:Response, **keyargs):
-=======
     def process(self, processing, request:Request, response:Response, Gateway:GatewayRepository, Match:MatchRepository, **keyargs):
->>>>>>> 2abf7f40
-        '''
-        @see: HandlerBranching.process
+        '''
+        @see: HandlerBranchingProceed.process
         
         Obtains the repository.
         '''
@@ -154,15 +159,12 @@
         assert issubclass(Match, MatchRepository), 'Invalid match class %s' % Match
         
         if not self._repository:
-            jobj, _status, text = obtainJSON(processing, self.uri, details=True)
-            if jobj is None:
-                BAD_GATEWAY.set(response)
+            robj, status, text = self.obtainGateways(processing, self.uri)
+            if robj is None or not isSuccess(status):
+                log.info('Cannot fetch the gateways from URI \'%s\', with response %s %s', self.uri, status, text)
+                response.code, response.status, response.isSuccess = BAD_GATEWAY
                 response.text = text
                 return
-<<<<<<< HEAD
-            self._repository = Repository(jobj)
-        request.repository = self._repository
-=======
             assert 'GatewayList' in robj, 'Invalid objects %s, not GatewayList' % robj
             self._repository = Repository([self.populate(Identifier(Gateway()), obj) for obj in robj['GatewayList']], Match)
             
@@ -218,7 +220,6 @@
             for bytes in responseCnt.source: source.write(bytes)
             source.seek(0)
         return json.load(codecs.getreader(self.encodingJson)(source)), response.status, text
->>>>>>> 2abf7f40
 
     # ----------------------------------------------------------------
     
@@ -358,13 +359,8 @@
         @param identifiers: list[Identifier]
             The identifiers to be used by the repository.
         '''
-<<<<<<< HEAD
-        assert isinstance(objs, dict), 'Invalid objects %s' % objs
-        assert 'GatewayList' in objs, 'Invalid objects %s, no GatewayList' % objs
-=======
         assert isinstance(identifiers, list), 'Invalid identifiers %s' % identifiers
         assert issubclass(Match, MatchRepository), 'Invalid match class %s' % Match
->>>>>>> 2abf7f40
         
         self._identifiers = identifiers
         self._Match = Match
@@ -374,33 +370,20 @@
         '''
         @see: IRepository.find
         '''
-<<<<<<< HEAD
-        for gateway in self._gateways:
-            groupsURI = self._match(gateway, method, headers, uri, error)
-            if groupsURI is not None: return Match(gateway, groupsURI)
-=======
         for identifier in self._identifiers:
             assert isinstance(identifier, Identifier), 'Invalid identifier %s' % identifier
             groupsURI = self._macth(identifier, method, headers, uri, error)
             if groupsURI is not None: return self._Match(gateway=identifier.gateway, groupsURI=groupsURI)
->>>>>>> 2abf7f40
         
     def allowsFor(self, headers=None, uri=None):
         '''
         @see: IRepository.allowsFor
         '''
         allowed = set()
-<<<<<<< HEAD
-        for gateway in self._gateways:
-            assert isinstance(gateway, Gateway)
-            groupsURI = self._match(gateway, None, headers, uri, None)
-            if groupsURI is not None: allowed.update(gateway.methods)
-=======
         for identifier in self._identifiers:
             assert isinstance(identifier, Identifier), 'Invalid identifier %s' % identifier
             groupsURI = self._macth(identifier, None, headers, uri, None)
             if groupsURI is not None: allowed.update(identifier.methods)
->>>>>>> 2abf7f40
         # We need to remove auxiliar methods
         allowed.discard(HTTP_OPTIONS)
         return allowed
@@ -415,11 +398,7 @@
 
     # ----------------------------------------------------------------
     
-<<<<<<< HEAD
-    def _match(self, gateway, method, headers, uri, error):
-=======
     def _macth(self, identifier, method, headers, uri, error):
->>>>>>> 2abf7f40
         '''
         Checks the match for the provided identifier and parameters.
         
