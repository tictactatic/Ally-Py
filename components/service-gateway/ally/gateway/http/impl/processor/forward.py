--- conflicted
+++ resolved
@@ -94,13 +94,9 @@
                 request.headers.update(nheaders)
         
         assert log.debug('Forwarding request to \'%s\'', request.uri) or True
-<<<<<<< HEAD
-        
-=======
         # TODO: Gabriel, this is a temporary fix, we need to provide a handler that properly handles the response and response content
         # isolation.
         nresponse = chain.arg.response.__class__()
         nresponseCnt = chain.arg.responseCnt.__class__()
         chain.update(response=nresponse, responseCnt=nresponseCnt)
->>>>>>> 4d4a6857
         chain.branch(processing)