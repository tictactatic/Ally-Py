'''
Created on Jul 14, 2011

@package: cdm
@copyright: 2012 Sourcefabric o.p.s.
@license: http://www.gnu.org/licenses/gpl-3.0.txt
@author: Mugur Rus

Provides the content delivery handler.
'''

from ally.api.config import GET
from ally.container.ioc import injected
from ally.core.spec.codes import METHOD_NOT_AVAILABLE, RESOURCE_FOUND, \
    RESOURCE_NOT_FOUND, Code
from ally.design.context import Context, requires, defines
from ally.design.processor import Chain, HandlerProcessor
from ally.support.util_io import readGenerator
from ally.zip.util_zip import normOSPath, normZipPath
from collections import Iterable
from os.path import isdir, isfile, join, dirname, normpath, sep
from urllib.parse import unquote
from zipfile import ZipFile
import json
import logging
import os
<<<<<<< HEAD
=======
from ally.zip.util_zip import normOSPath, normZipPath
import json
from urllib.parse import unquote
>>>>>>> dc4071b5
from mimetypes import guess_type

# --------------------------------------------------------------------

log = logging.getLogger(__name__)

# --------------------------------------------------------------------

class Request(Context):
    '''
    The request context.
    '''
    # ---------------------------------------------------------------- Required
    scheme = requires(str)
    uri = requires(str)
    method = requires(int)

class Response(Context):
    '''
    The response context.
    '''
    # ---------------------------------------------------------------- Defined
    code = defines(Code, doc='''
    @rtype: Code
    The code of the response.
    ''')
    text = defines(str, doc='''
    @rtype: string
    A small text message for the code, usually placed in the response.
    ''')
    allows = defines(int, doc='''
    @rtype: integer
    Contains the allow flags for the methods.
    ''')

class ResponseContent(Context):
    '''
    The response context.
    '''
    # ---------------------------------------------------------------- Defined
    source = defines(Iterable, doc='''
    @rtype: GeneratorType
    The generator that provides the response content in bytes.
    ''')

# --------------------------------------------------------------------

@injected
class ContentDeliveryHandler(HandlerProcessor):
    '''
    Implementation for a processor that delivers the content based on the URL.
    '''

    repositoryPath = str
    # The directory where the file repository is
    _linkExt = '.link'
    # Extension to mark the link files in the repository.
    _zipHeader = 'ZIP'
    # Marker used in the link file to indicate that a link is inside a zip file.
    _fsHeader = 'FS'
    # Marker used in the link file to indicate that a link is file system
    _defaultContentType = 'application/octet-stream'

<<<<<<< HEAD
=======
    _linkTypes = dict

    _defaultContentType = 'application/octet-stream'

    repositoryPath = str
    # The directory where the file repository is
>>>>>>> dc4071b5

    def __init__(self):
        assert isinstance(self.repositoryPath, str), 'Invalid repository path value %s' % self.repositoryPath
        self.repositoryPath = normpath(self.repositoryPath)
        if not os.path.exists(self.repositoryPath): os.makedirs(self.repositoryPath)
        assert isdir(self.repositoryPath) and os.access(self.repositoryPath, os.R_OK), \
            'Unable to access the repository directory %s' % self.repositoryPath
        super().__init__()

        self._linkTypes = {self._fsHeader:self._processLink, self._zipHeader:self._processZiplink}

    def process(self, chain, request:Request, response:Response, responseCnt:ResponseContent, **keyargs):
        '''
        @see: HandlerProcessor.process
        
        Provide the file content as a response.
        '''
        assert isinstance(chain, Chain), 'Invalid processors chain %s' % chain
        assert isinstance(request, Request), 'Invalid request %s' % request
        assert isinstance(response, Response), 'Invalid response %s' % response
        assert isinstance(responseCnt, ResponseContent), 'Invalid response content %s' % responseCnt

        if request.method != GET:
            response.allows |= GET
            response.code, response.text = METHOD_NOT_AVAILABLE, 'Path only available for GET'
            chain.proceed()
            return

        # Make sure the given path points inside the repository
        entryPath = normOSPath(join(self.repositoryPath, normZipPath(unquote(request.uri))))
        if not entryPath.startswith(self.repositoryPath):
            response.code, response.text = RESOURCE_NOT_FOUND, 'Out of repository path'
            chain.proceed()
            return

        # Initialize the read file handler with None value
        # This will be set upon successful file open
        rf = None
        if isfile(entryPath):
            rf = open(entryPath, 'rb')
        else:
            linkPath = entryPath
            while len(linkPath) > len(self.repositoryPath):
                if isfile(linkPath + self._linkExt):
                    with open(linkPath + self._linkExt) as f: links = json.load(f)
                    subPath = normOSPath(entryPath[len(linkPath):]).lstrip(sep)
                    for linkType, *data in links:
                        if linkType in self._linkTypes:
                            # make sure the subpath is normalized and uses the OS separator
                            if not self._isPathDeleted(join(linkPath, subPath)):
                                rf = self._linkTypes[linkType](subPath, *data)
                                if rf is not None: break
                    break
                subLinkPath = dirname(linkPath)
                if subLinkPath == linkPath:
                    break
                linkPath = subLinkPath

        if rf is None:
            rsp.setCode(RESOURCE_NOT_FOUND, 'Invalid content resource')
        else:
            rsp.setCode(RESOURCE_FOUND, 'Resource found')
            rsp.content = readGenerator(rf)
            rsp.contentType, _encoding = guess_type(entryPath)
            if not rsp.contentType: rsp.contentType = self._defaultContentType

    # ----------------------------------------------------------------

    def _processLink(self, subPath, linkedFilePath):
        '''
        Reads a link description file and returns a file handler to
        the linked file.
        '''
        # make sure the file path uses the OS separator
        linkedFilePath = normOSPath(linkedFilePath)
        if isdir(linkedFilePath):
            resPath = join(linkedFilePath, subPath)
        elif not subPath:
            resPath = linkedFilePath
        else:
            return None
        if isfile(resPath):
            return open(resPath, 'rb')

    def _processZiplink(self, subPath, zipFilePath, inFilePath):
        '''
        Reads a link description file and returns a file handler to
        the linked file inside the ZIP archive.
        '''
        # make sure the ZIP file path uses the OS separator
        zipFilePath = normOSPath(zipFilePath)
        # convert the internal ZIP path to OS format in order to use standard path functions
        inFilePath = normOSPath(inFilePath)
        zipFile = ZipFile(zipFilePath)
        # resource internal ZIP path should be in ZIP format
        resPath = normZipPath(join(inFilePath, subPath))
        if resPath in zipFile.NameToInfo:
            return zipFile.open(resPath, 'r')

    def _isPathDeleted(self, path):
        '''
        Returns true if the given path was deleted or was part of a directory
        that was deleted.
        '''
        path = normpath(path)
        while len(path) > len(self.repositoryPath):
            if isfile(path + '.deleted'): return True
            subPath = dirname(path)
            if subPath == path: break
            path = subPath
        return False<|MERGE_RESOLUTION|>--- conflicted
+++ resolved
@@ -24,12 +24,7 @@
 import json
 import logging
 import os
-<<<<<<< HEAD
-=======
-from ally.zip.util_zip import normOSPath, normZipPath
-import json
-from urllib.parse import unquote
->>>>>>> dc4071b5
+from mimetypes import guess_type
 from mimetypes import guess_type
 
 # --------------------------------------------------------------------
@@ -93,15 +88,8 @@
     # Marker used in the link file to indicate that a link is file system
     _defaultContentType = 'application/octet-stream'
 
-<<<<<<< HEAD
-=======
-    _linkTypes = dict
-
     _defaultContentType = 'application/octet-stream'
 
-    repositoryPath = str
-    # The directory where the file repository is
->>>>>>> dc4071b5
 
     def __init__(self):
         assert isinstance(self.repositoryPath, str), 'Invalid repository path value %s' % self.repositoryPath
