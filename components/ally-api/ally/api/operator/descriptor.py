--- conflicted
+++ resolved
@@ -87,11 +87,6 @@
     '''
     __slots__ = ('type',)
 
-<<<<<<< HEAD
-=======
-    __slots__ = ('type',)
-
->>>>>>> 5c283796
     def __init__(self, type):
         '''
         Constructs the model property descriptor.
@@ -247,10 +242,6 @@
     '''
     Descriptor used for defining criteria entries in a query object.
     '''
-<<<<<<< HEAD
-=======
-
->>>>>>> 5c283796
     __slots__ = ()
 
     def __init__(self, type):
@@ -394,14 +385,9 @@
         assert isinstance(typ, TypeProperty)
         if typ.parent.isValid(self):
             descriptor, _clazz = getAttrAndClass(self.__class__, typ.property)
-<<<<<<< HEAD
             if isinstance(descriptor, IContained):
                 assert isinstance(descriptor, IContained)
                 return descriptor.__contained__(self)
-=======
-            contained = getattr(descriptor, '__contained__', None)
-            if contained is not None: return contained(self)
->>>>>>> 5c283796
         return False
 
     def __str__(self):
@@ -487,14 +473,9 @@
             assert isinstance(typ, TypeCriteriaEntry)
             if typ.parent.isValid(self):
                 descriptor, _clazz = getAttrAndClass(self.__class__, typ.name)
-<<<<<<< HEAD
                 if isinstance(descriptor, IContained):
                     assert isinstance(descriptor, IContained)
                     return descriptor.__contained__(self)
-=======
-                contained = getattr(descriptor, '__contained__', None)
-                if contained is not None: return contained(self)
->>>>>>> 5c283796
         elif isinstance(typ, TypeProperty):
             # We do not need to make any recursive checking here since the criteria will only contain primitive properties
             # so there will not be the case of AQuery.ACriteria.AModel.AProperty the maximum is AQuery.ACriteria.AProperty
@@ -504,17 +485,10 @@
                 if isinstance(typCrt, TypeCriteriaEntry):
                     if typCrt.parent.isValid(self):
                         descriptor, _clazz = getAttrAndClass(self.__class__, typCrt.name)
-<<<<<<< HEAD
                         if isinstance(descriptor, IContained) and isinstance(descriptor, IGet):
                             assert isinstance(descriptor, IContained)
                             assert isinstance(descriptor, IGet)
                             if descriptor.__contained__(self): return typ in descriptor.__get__(self)
-=======
-                        contained = getattr(descriptor, '__contained__', None)
-                        if contained is not None and contained(self):
-                            get = getattr(descriptor, '__get__', None)
-                            if get is not None: return typ in get(self)
->>>>>>> 5c283796
         return False
 
     def __str__(self):
