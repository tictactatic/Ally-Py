--- conflicted
+++ resolved
@@ -72,24 +72,14 @@
         assert isinstance(request, RequestHTTP), 'Invalid request %s' % request
         assert isinstance(requestCnt, RequestContentHTTP), 'Invalid request content %s' % requestCnt
         
-<<<<<<< HEAD
-        request.scheme, request.method = self.scheme, request.headers.pop('METHOD').upper()
-        request.uri = request.path.lstrip('/')
-        if RequestHTTP.headers in request: request.headers = dict(request.headers)
-        if RequestHTTP.parameters in request: request.parameters = parse_qsl(request.headers.pop('QUERY', ''), True, False)
+        request.scheme, request.method = self.scheme, req.headers.pop('METHOD').upper()
+        request.uri = req.path.lstrip('/')
+        if RequestHTTP.headers in request: request.headers = dict(req.headers)
+        if RequestHTTP.parameters in request: request.parameters = parse_qsl(req.headers.pop('QUERY', ''), True, False)
         
         if RequestContentHTTP.source in requestCnt:
             if isinstance(request.body, IInputStream): requestCnt.source = request.body
             else: requestCnt.source = BytesIO(request.body)
-=======
-        request.scheme, request.method = self.scheme, req.headers.pop('METHOD').upper()
-        request.headers = dict(req.headers)
-        request.uri = req.path.lstrip('/')
-        request.parameters = parse_qsl(req.headers.pop('QUERY', ''), True, False)
-        
-        if isinstance(req.body, IInputStream): requestCnt.source = req.body
-        else: requestCnt.source = BytesIO(req.body)
->>>>>>> 4d4a6857
         
         arg = proc.executeWithAll(request=request, requestCnt=requestCnt)
         response, responseCnt = arg.response, arg.responseCnt
