'''
Created on July 3, 2012

@package: ally authentication
@copyright: 2012 Sourcefabric o.p.s.
@license: http://www.gnu.org/licenses/gpl-3.0.txt
@author: Mugur Rus

Provides authentication API.
'''

import abc
from functools import partial
from ally.api.config import model

# --------------------------------------------------------------------

DOMAIN = 'Authenticate/'
modelAuthenticate = partial(model, domain=DOMAIN)

# --------------------------------------------------------------------

@modelAuthenticate(id='Token')
class LoginToken:
    Token = str

@modelAuthenticate(id='UserName')
class User:
<<<<<<< HEAD
=======
    Id = int
>>>>>>> 7860a572
    UserName = str
    FirstName = str
    LastName = str
    Address = str
    EMail = str

@modelAuthenticate(id='Session')
class Session(User):
    Session = str

# --------------------------------------------------------------------

class IAuthenticate(metaclass=abc.ABCMeta):
    '''
    Authentication interface
    '''

    @abc.abstractmethod
    def getUserKey(self, userName):
        '''
        Returns the user secret key.

        @param userName: string
            The user login name for which to return the secret key.
        @return: string
            Returns the user key.
        @raise InputError: If the user login name is not valid.
        '''

    @abc.abstractmethod
    def getUserData(self, userName):
        '''
        Returns the user data.

        @param userName: string
            The user login name for which to return the user data.
        @return: User
            Returns the user key.
        @raise InputError: If the user login name is not valid.
        '''<|MERGE_RESOLUTION|>--- conflicted
+++ resolved
@@ -26,10 +26,6 @@
 
 @modelAuthenticate(id='UserName')
 class User:
-<<<<<<< HEAD
-=======
-    Id = int
->>>>>>> 7860a572
     UserName = str
     FirstName = str
     LastName = str
@@ -38,6 +34,7 @@
 
 @modelAuthenticate(id='Session')
 class Session(User):
+    Session = str
     Session = str
 
 # --------------------------------------------------------------------
