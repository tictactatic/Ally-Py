'''
Created on Feb 2, 2012

@package ally core request
@copyright 2011 Sourcefabric o.p.s.
@license http://www.gnu.org/licenses/gpl-3.0.txt
@author: Mihai Balaceanu

Contains the GUI configuration setup for the node presenter plugin.
'''

from ..gui_core import publish_gui_resources
from .gui_core import cdmGUI, getGuiPath, lib_folder_format, publishLib, \
    getPublishedLib, gui_folder_format, publish
from __setup__.ally_http import server_port
from ally.container import ioc
from ally.support.util_io import openURI
from io import BytesIO
import logging

# --------------------------------------------------------------------

log = logging.getLogger(__name__)

# --------------------------------------------------------------------

@ioc.config
def js_core_libs_format():
    ''' The javascript bootstrap relative filename '''
    return 'scripts/js/%s.js'

@ioc.config
def js_core_libs():
    ''' The javascript core libraries '''
    return ['main']

@ioc.config
def js_bootstrap_file():
    ''' The javascript core libraries '''
    return 'scripts/js/startup.js'

@ioc.config
def ui_demo_file():
    ''' the demo client html file '''
    return 'start.html'

@ioc.config
def server_url():
    '''
    The GUI server URL. This location is used for loading the client java script files.
    !Attention this configuration needs to be in concordance with 'server_host' an 'server_port' configurations.
    '''
    return 'localhost:%s' % server_port()

# --------------------------------------------------------------------

@publish
def publishCore():
    publishLib('core')

@ioc.after(publishCore)
def updateStartup():
    if not publish_gui_resources(): return  # No publishing is allowed
    bootPath = lib_folder_format() % 'core/'
    fileList = []
    for x in js_core_libs():
        try: fileList.append(openURI(getGuiPath(js_core_libs_format() % x)))
        except: pass

    try: cdmGUI().remove(bootPath + js_bootstrap_file())
    except: pass
    cdmGUI().publishContent(bootPath + js_bootstrap_file(), BytesIO(b'\n'.join([fi.read() for fi in fileList])))

    for f in fileList: f.close()

<<<<<<< HEAD
@ioc.after(publish)
def updateStartFile():
=======
@ioc.after(publishCore)
def updateDemoFile():
>>>>>>> ed626bd9
    if not publish_gui_resources(): return  # No publishing is allowed
    try:
        bootPath = lib_folder_format() % 'core/'
        with openURI(getGuiPath(ui_demo_file())) as f:
            out = f.read().replace(b'{server_url}', bytes(server_url(), 'utf-8'))
            out = out.replace(b'{gui}', bytes(gui_folder_format(), 'utf-8'));
            out = out.replace(b'{lib_core}', bytes(bootPath, 'utf-8'));
            cdmGUI().publishFromFile(bootPath + ui_demo_file(), BytesIO(out))
    except:
        log.exception('Error publishing demo client file')
    else:
        assert log.debug('Client start script published:', server_url() + getPublishedLib('core/' + ui_demo_file())) or True<|MERGE_RESOLUTION|>--- conflicted
+++ resolved
@@ -73,13 +73,8 @@
 
     for f in fileList: f.close()
 
-<<<<<<< HEAD
-@ioc.after(publish)
+@ioc.after(publishCore)
 def updateStartFile():
-=======
-@ioc.after(publishCore)
-def updateDemoFile():
->>>>>>> ed626bd9
     if not publish_gui_resources(): return  # No publishing is allowed
     try:
         bootPath = lib_folder_format() % 'core/'
