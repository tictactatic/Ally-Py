--- conflicted
+++ resolved
@@ -731,10 +731,6 @@
 	margin: 0px;
 	position:absolute;
 	.box-shadow(0px 0px 6px 0px #777777);
-<<<<<<< HEAD
-	display: none;
-=======
->>>>>>> c854b444
 	&.selected {
 		background-color:#bfdfec;
 		border: 2px solid #007fb3;
@@ -945,8 +941,6 @@
 				margin-right: 5px;
 			}
 		}
-<<<<<<< HEAD
-=======
 		.lightbox-close {
 			width: 16px;
 			height: 16px;
@@ -960,7 +954,6 @@
 				.opacity(100);
 			}
 		}
->>>>>>> c854b444
 	}
 	.lightbox-media-data {
 		position: absolute;
