define('gizmo', ['jquery', 'utils/class'], function($,Class)
{
    var Register = function(){},
	Model = function(data){},
    Uniq = function()
    { 
        this.items = {}; 
        //$(this.instances).trigger('garbage');
        //this.instances.push(this);
    },
    Collection = function(){},
	Url = Class.extend({
		_constructor: function(arg) {		
			this.data = { root: ''};
			switch( $.type(arg) )
			{
				case 'string':
					this.data.url = arg; 
					break;
				case 'array': 
					this.data.url = arg[0];
					if(arg[1] !== undefined) this.data.xfilter = url[0];
					break;
				case 'object': // options, same technique as above
					this.data.url = arg.url
					if(arg.xfilter !== undefined) this.data.xfilter = arg.xfilter;
					break;
			}			
			return this;
		},
		xfilter: function() {
			this.data.xfilter = arguments.length > 1 ? $.makeArray(arguments).join(',') : $.isArray(arguments[0]) ? arguments[0].join(',') : arguments[0];		
			return this;
		},
		root: function(root) {
			this.data.root = root;
			return this;
		},
		get: function(){
			return this.data.root + this.data.url;
		},
		order: function(key, direction) {
			this.data.order = direction+'='+key;
			return this;
		},
		filter: function(key, value) {
			this.data.filter = key+'='+value;
			return this;
		},
		
		options: function() {
			
			var options = {};
			if(this.data.xfilter)
				options.headers = { 'X-Filter': this.data.xfilter};
			return options;
		}
	}),    
    Sync = 
    {
        request: function(source)
        {
            var self = this,
                reqFnc = function(data, predefinedOptions, userOptions)
                {
					if(source instanceof Url) {
						var options = $.extend(true, {}, predefinedOptions, self.options, userOptions, {data: data}, source.options());
						self.reset();
						return $.ajax(self.href(source.get()), options);
					} else {				
						var options = $.extend(true, {}, predefinedOptions, self.options, userOptions, {data: data});
						self.reset();
						return $.ajax(self.href(source), options);
					}
                };
                
            return { 
                
                read: function(userOptions){ return reqFnc({}, self.readOptions, userOptions); },
                
                update: function(data, userOptions){ return reqFnc(data, self.updateOptions, userOptions); },
                
                insert: function(data, userOptions){ return reqFnc(data, self.insertOptions, userOptions); },
                
                remove: function(userOptions){ return reqFnc({}, self.removeOptions, userOptions); }
            };
        },
        href: function(source){ return source; },
        reset: $.noop,
        // bunch of options for each type of operation 
        options: {},
        readOptions: {dataType: 'json', type: 'get', headers: {'Accept' : 'text/json'}},
        updateOptions: {type: 'post', headers: {'X-HTTP-Method-Override': 'PUT'}},
        insertOptions: {dataType: 'json', type: 'post'},
        removeOptions: {type: 'get', headers: {'X-HTTP-Method-Override': 'DELETE'}}
    };
        
    var uniqueIdCounter = 0;
    Model.prototype = 
    {
        _changed: false,
        defaults: {},
        data: {},
        /*!
         * constructor
         */ 
        _construct: function(data, options)
        {
			this._clientId = uniqueIdCounter++;
            this._forDelete = false;
            this._changed = false;
            this.data = {};
            this.changeset = {};
            this._clientHash = null;
            if( typeof data == 'string' ) this.href = data;
            if( typeof data == 'object' ) $.extend(this.data, this.parse(data));
            if( options && typeof options == 'object' ) $.extend(this, options);
         
            //this.exTime = new Date
            //this.exTime.setMinutes(this.exTime.getMinutes() + 5);
            
            var newInstance = this.pushUnique ? this.pushUnique() : this; 
            
            // identify changes from new data
            // TODO optimize
            if( typeof data == 'object' ) 
            {
                var changes = {}, changed = false;
                for( var i in data ) 
                    if( !newInstance.data[i] || (data[i] != newInstance.data[i] && typeof data[i] != 'object') )
                    {
                        newInstance.data[i] = changes[i] = data[i];
                        changed = true;
                    }
                changed && newInstance.triggerHandler('update', [changes]);
            }
            
            return newInstance;
        },
        /*!
         * adapter for data sync
         */
        syncAdapter: Sync,
        /*!
         * @param format
         */
        feed: function(format, deep, fromData)
        {
            var ret = {},
                feedData = fromData ? fromData : this.data;
            for( var i in feedData ) 
                ret[i] = feedData[i] instanceof Model ? 
                        (deep ? feedData[i].feed(deep) : feedData[i].relationHash() || feedData[i].hash()) : 
                        feedData[i];
            return ret;
        },
        /*!
         * data sync call
         */
        sync: function()
        {   
            var self = this, ret = $.Deferred(), dataAdapter = function(){ return self.syncAdapter.request.apply(self.syncAdapter, arguments); };
            this.hash();
            // trigger an event before sync
            self.triggerHandler('sync');
            
            if( this._forDelete ) // handle delete
                return dataAdapter(arguments[0] || this.href).remove().done(function()
                { 
                    self.triggerHandler('delete');
                    self._uniq && self._uniq.remove(self.hash());
                });

            if( this._clientHash ) // handle insert
            {
                var href = arguments[0] || this.href;
                return dataAdapter(href).insert(this.feed()).done(function(data)
                {
                    self._changed = false;
                    self.parse(data);
                    self._uniq && self._uniq.replace(self._clientHash, self.hash(), self);
                    self._clientHash = null;
                    self.triggerHandler('insert')
						.class.triggerHandler('insert', self);
                });
            }
            
            if( this._changed ) {// if changed do an update on the server and return
				if(!$.isEmptyObject(this.changeset)) {
					ret = (this.href && dataAdapter(this.href)
							.update(arguments[1] ? this.feed() : this.feed('json', false, this.changeset))
							.done(function()
					{
						self._changed = false;
						self.changeset = {};
						self.triggerHandler('update');
					}));
				}
			}
            else
                // simply read data from server
                ret = (this.href && dataAdapter(this.href).read(arguments[0]).done(function(data)
                {
                    self.parse(data);
                    self.triggerHandler('read');
                }));
            
            return ret;
        },
        remove: function()
        {
            this._forDelete = true;
            return this;
        },
        isDeleted: function()
        {
            return this._forDelete;  
        },
        /*!
         * @param data the data to parse into the model
         * @param updateChangeset whether to update changeset or not
         */
        parse: function(data, options)
        {
			if(data instanceof Model) {
				data = data.data;
			}
			options = $.extend({}, { updateChangeset: false, silent: false}, options);
			for( var i in data ) 
            {
                if( this.defaults[i] ) switch(true)
                {
                    case typeof this.defaults[i] === 'function': // a model or collection constructor
                        
                        var newModel = new this.defaults[i](data[i]);
                        
                        if( options.updateChangeset && newModel != this.data[i])
                            this.changeset[i] = newModel;

                        this.data[i] = newModel;
                        
                        // fot model w/o href, need to make a collection since it's obviously
                        // an existing one and we don't need a new one
                        // instanceof Model?
                        !data[i].href && this.data[i].relationHash && this.data[i].relationHash(data[i]);

                        continue;
                        break;
                        
                    case $.isArray(this.defaults[i]): // a collection
                        this.data[i] = new Collection(this.defaults[i][0], data[i].href); 
                        delete this.data[i];
                        continue;
                        break;
                        
                    case this.defaults[i] instanceof Collection: // an instance of some colelction/model
                    case this.defaults[i] instanceof Model:
                        this.data[i] = this.defaults[i];
                        continue;
                        break;
                }
				if(this.data[i] != data[i]) {				
					if( options.updateChangeset )
						this.changeset[i] = data[i];
					if( (this.data[i]!==undefined) && !options.silent ) {
						this.triggerHandler('update:'+i);					
					}
				}
                this.data[i] = data[i];
            }
        },
        get: function(key)
        {
            $(this).triggerHandler('get-prop');
            return this.data[key];
        },
        set: function(key, val, options)
        {
            var data = {}; 
            if( $.type(key) === 'string' )
				data[key] = val;
            else
			{
				data = key;
				options = val;
			}
            options = $.extend({}, { updateChangeset: true, silent: true}, options);
			this.parse(data, options);
			this.trigger('update');
            this._changed = true;
            return this;
        },
        /*!
         * used for new models not yet saved on the api
         */
        _getClientHash: function()
        {
            //console.log('client hash', this._getClientHash());
            if( !this._clientHash ) this._clientHash = "mcid-"+String(this._clientId);
            return this._clientHash;
        },
        /*!
         * represents the formula to identify the model uniquely
         */
        hash: function()
        {
            if( !this.href && this.data.href ) this.href = this.data.href;
            return this.data.href || this.href || this._getClientHash(); 
        },
        /*!
         * used to relate models. a general standard key would suffice
         */
        relationHash: function(val){ if(val) this.data.Id = val; return this.data.Id; },
		/*!
		 * used to place events on this model, 
		 * scope of the call method is sent as obj argument
		 */
		on: function(evt, handler, obj)
		{
			if(obj === undefined)
				$(this).on(evt, handler);
			else
				$(this).on(evt, function(){
					handler.call(obj, evt);
				});
			return this;
		},
        /*!
         * used to trigger model events
		 * this also calls the model method with the event name
         */
		trigger: function(evt, data)
		{
			$(this).trigger(evt, data);
			return this;
		},
        /*!
         * used to trigger handle of model events
		 * this doens't call any method see: trigger
         */
		triggerHandler: function(evt, data)
		{
			$(this).triggerHandler(evt, data);
			return this;
		}
    };
    
    /*!
     * defs for unique storage of models
     */
    Uniq.prototype = 
    {
        items: {}, 
        garbageTime: 1500, //300000,
        refresh: function(val)
        {
            if( !val._exTime ) val._exTime = new Date;
            val._exTime.setTime(val._exTime.getTime() + this.garbageTime); 
        },
        /*!
         * 
         */
        set: function(key, val)
        {
            var self = this;
            $(val).on('sync get get-prop set-prop', function(){ self.refresh(this); });
            self.refresh(val);
            if( !this.items[key] ) this.items[key] = val;
            return this.items[key];
        },
        /*!
         * replace a key with another key value actually
         */
        replace: function(key, newKey, val)
        {
            delete this.items[key];
            return this.set(newKey, val);
        },
        /*!
         * 
         */
        garbage: function()
        {
            //console.log('running garbage on '+Object.keys(this.items).length+' items');
            for( var key in this.items ) 
            {
                if( this.items[key]._exTime && this.items[key]._exTime < new Date ) 
                {
                    //console.log('removing model: '+key);
                    $(this.items[key]).triggerHandler('garbage');
                    delete this.items[key];
                }    
            }
        },
        remove: function(key)
        {
            delete this.items[key];
        }
    };
    // Model's base options
    var options = Model.options = {}, extendFnc, cextendFnc;
    Model.extend = extendFnc = function(props, options)
    {
        var newly;
        newly = Class.extend.call(this, props);
        newly.extend = extendFnc;
        newly.prototype.class = newly;
        newly.on = function(event, handler, obj)
        {
            $(newly).on(event, function(){ handler.apply(obj, arguments); }); 
        };
        newly.triggerHandler = function(event, data){ $(newly).triggerHandler(event, data); };
		
        if(options && options.register) {
			Register[options.register] = newly;
			delete options.register;
		}
        // create a new property from original options one
        newly.prototype.options = $.extend({}, options);

		return newly;
    };
    
    Collection.prototype = 
    {
        _list: [],
        getList: function(){ return this._list; },
        count: function(){ return this._list.length; },
        _construct: function()
        {
            if( !this.model ) this.model = Model;
            this._list = [];
            this.desynced = true;
            var buildData = buildOptions = function(){ void(0); },
                self = this;
            for( var i in arguments ) 
            {
                switch( $.type(arguments[i]) )
                {
                    case 'function': // a model
                        this.model = arguments[i]; 
                        break;
                    case 'string': // a data source
                        this.href = arguments[i]; 
                        break;
                    case 'array': // a list of models, a function we're going to call after setting options
                        buildData = (function(args){ return function(){ this._list = this.parse(args); }})(arguments[i]); 
                        break;
                    case 'object': // options, same technique as above
                        buildOptions = (function(args){ return function(){ this.options = args; if(args.href) this.href = args.href; }})(arguments[i]);
                        break;
                }
            }
            // callbacks in order
            buildOptions.call(this);
            buildData.call(this);
			options = $.extend({}, { init: true}, this.options);
            options.init && this.init.apply(this, arguments);

        },
		init: function(){},
        get: function(key)
        {
            var dfd = $.Deferred(),
                self = this;
                searchKey = function()
                {
                    for( var i=0; i<self._list.length; i++ )
                        if( key == self._list[i].hash() || key == self._list[i].relationHash() ) 
                            return dfd.resolve(self._list[i]);
                    dfd.reject();
                };
            this.desynced && this.sync().done(function(){ dfd.resolve(searchKey()); }) ? dfd : searchKey();
            return dfd;
        },
        remove: function(key)
        {
            for( var i in this._list )
                if( key == this._list[i].hash() || key == this._list[i].relationHash() )
                {
                    Array.prototype.splice.call(this._list, i, 1);
                    break;
                }
            return this;
        },
        syncAdapter: Sync,
        /*!
         * 
         */
        setHref: function(href)
        {
            this.href = href;
            return this;
        },
		each: function(fn){
			$.each(this._list, fn);
		},		
        feed: function(format, deep)
        {
            var ret = [];
            for( var i in this._list ) 
                ret[i] = this._list[i].feed(format, deep);
            return ret;
        },		
        /*!
         * @param options 
         */
        sync: function()
        {
            var self = this;
            return (this.href &&
                this.syncAdapter.request.call(this.syncAdapter, this.href).read(arguments[0]).done(function(data)
                {
                    var data = self.parse(data);
                     // important or it will infiloop
                    for( var i=0; i < data.list.length; i++ )
                    {
                        var model = false;
                        for( var j=0; j<self._list.length; j++ )
                            if( data.list[i].hash() == self._list[j].hash() )
                            {
                                model = data.list[i];
                                break;
                            }
                        
                        if( !model ) self._list.push(data.list[i]);
                        else if( model.isDeleted() ) self._list[j].remove();
						else {
<<<<<<< HEAD
							self._list[j].parse(model, { updateChangeset: false, silent: false });
=======
							self._list[j].parse(model, { updateChangeset: false });
>>>>>>> 9d4e5e7e
						}
                    }
                    self.desynced = false;
                    $(self._list).on('delete', function(){ self.remove(this.hash()); });
                    $(self._list).on('garbage', function(){ this.desynced = true; });
                    $(self).triggerHandler('read');
                    //$(self._list).triggerHandler('read'); uneeded
                }));
        },
        /*!
         * 
         */
        parse: function(data)
        {
            // get the important list data from request
            var extractListData = function(data)
            {
                var ret = data;
                if( !Array.isArray(data) ) for( i in data ) 
                {
                    if( $.isArray(data[i]) )
                    {
                        ret = data[i];
                        break;
                    }
                }
                return ret;
            },
            theData = extractListData(data);
            list = [];
            for( var i in theData )
                list.push( new this.model(theData[i]) );
            return {list: list, total: data.total};
        },
        insert: function(model)
        {
            this.desynced = false;
            if( !(model instanceof Model) ) model = new this.model(model);
            this._list.push(model);
            model.hash();
            var x = model.sync(this.options.href);
            return x;
        },
		/*!
		 * used to place events on this model, 
		 * scope of the call method is sent as obj argument
		 */
		on: function(evt, handler, obj)
		{
			if( obj === undefined )
				$(this).on(evt, handler);
			else
				$(this).on(evt, function(){ handler.call(obj, evt); });
			return this;
		},	
        /*!
         * used to trigger model events
		 * this also calls the model method with the event name
         */
		trigger: function(evt)
		{
			$(this).trigger(evt);
			return this;
		},
        /*!
         * used to trigger handle of model events
		 * this doens't call any method see: trigger
         */
		triggerHandler: function(evt)
		{
			$(this).triggerHandler(evt);
			return this;
		}        
    };
    
    Collection.extend = cextendFnc = function(props)
    {
        var newly;
        newly = Class.extend.call(this, props);
        newly.extend = cextendFnc;
        if(options && options.register)
			Collection[options.register] = newly;		
        return newly;
    };
    /*{
        var proto = new this;
        $.extend(proto, props);
        for( var name in props ) proto[name] = props[name];
        
        function Collection()
        {
            if( this._construct ) return this._construct.apply(this, arguments);
        };
        Collection.prototype = proto;
        // create a new property from original options one
        Collection.prototype.options = $.extend({}, options);
        Collection.prototype.constructor = Collection;
        Collection.extend = cextendFnc;
        return Collection;
    };*/
    
    // view
    
    var Render = Class.extend
    ({     
        getProperty: function(prop)
        {
            if (!this[prop]) return null;
            return (typeof this[prop] === 'function') ? this[prop]() : this[prop];
        }
    }),
    View = Render.extend
    ({
        tagName: 'div',
        attributes: { className: '', id: ''},
        namespace: 'view',      
        _constructor: function(data, options)
        {
            $.extend(this, data);
            options = $.extend({}, { init: true, events: true, ensure: true}, options);
            options.ensure && this._ensureElement();
            options.init && this.init.apply(this, arguments);
			options.events && this.delegateEvents();
        },
        _ensureElement: function()
        {
            var className = this.attributes.className,
                id = this.attributes.id,
                el ='';
            if(!$(this.el).length) {
                if($.type(this.el) === 'string') {
                    if(this.el[0]=='.') {
                        className = className + this.el.substr(0,1);
                    } 
                    if(this.el[0]=='#') {
                        id = this.el.substr(0,1);
                    }
                }
                el = '<'+this.tagName;
                if(className !== '') {
                    el = el + ' class="'+className+'"';
                }
                if(id !== '') {
                    el = el + ' id="'+id+'"';
                }
                el = el + '></'+this.tagName+'>';
                this.el = $(el);
            }
        },      
        init: function(){ return this; },
        resetEvents: function()
        {
            this.undelegateEvents();
            this.delegateEvents();
        },
        delegateEvents: function(events)
        {
            var self = this;
            if (!(events || (events = this.getProperty('events')))) return;                                
            for(var selector in events) {
                var one = events[selector];
                for(var evnt in one) {
					var other = one[evnt], sel = null, dat = {}, fn;
                    if(typeof other === 'string') {
                        fn  = other;
                        if($.isFunction(self[fn])) {
							$(this.el).on(this.getEvent(evnt), selector, self[fn].bind(self));
                        }
                    }
                }
            }
        },
		getEvent: function(evnt){
			return evnt + this.getNamespace();
		},
        getNamespace: function()
        {
            return '.'+this.getProperty('namespace');
        },
        undelegateEvents: function()
        {
            $(this.el).off(this.getProperty('namespace'));
        },
        render: function(){ 
            
            this.delegateEvents();
            return this; 
        },
        remove: function()
        {
            $(this.el).remove();
            return this;
        },
		setElement: function(el)
		{
			this.undelegateEvents();
			var newel = $(el);			
			this.el.replaceWith(newel);
			this.el = newel;
			this.delegateEvents();
			return this;
		},
        resetElement: function(el)
        {
				this.el = $(el);
            this._ensureElement();
			this.delegateEvents();
        }
    });
    
    return { Model: Model, Collection: Collection, Sync: Sync, UniqueContainer: Uniq, View: View, Url: Url, Register: Register};
});<|MERGE_RESOLUTION|>--- conflicted
+++ resolved
@@ -526,11 +526,7 @@
                         if( !model ) self._list.push(data.list[i]);
                         else if( model.isDeleted() ) self._list[j].remove();
 						else {
-<<<<<<< HEAD
 							self._list[j].parse(model, { updateChangeset: false, silent: false });
-=======
-							self._list[j].parse(model, { updateChangeset: false });
->>>>>>> 9d4e5e7e
 						}
                     }
                     self.desynced = false;
