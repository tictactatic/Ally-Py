--- conflicted
+++ resolved
@@ -996,14 +996,9 @@
                     var other = one[evnt], sel = null, dat = {}, fn;
                     if(typeof other === 'string') {
                         fn  = other;
-<<<<<<< HEAD
-						//console.log($.type(self[fn]), ', ', this.getEvent(evnt), ', ',selector, ', ',fn);
-                        if($.isFunction(self[fn])) {
-=======
 						//console.log(this.el, $.type(self[fn]), ', ', this.getEvent(evnt), ', ',selector, ', ',fn);
                         if($.isFunction(self[fn])) {
                             //console.log(this.el, evnt, selector);
->>>>>>> d881b7da
                             $(this.el).on(this.getEvent(evnt), selector, self[fn].bind(self));
                         }
                     }
@@ -1014,11 +1009,7 @@
         {
             $(this.el).off(this.getNamespace());
 			return this;
-<<<<<<< HEAD
-        },		
-=======
         },	
->>>>>>> d881b7da
         getEvent: function(evnt){
             return evnt + this.getNamespace();
         },
