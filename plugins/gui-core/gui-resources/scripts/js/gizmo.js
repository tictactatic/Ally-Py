--- conflicted
+++ resolved
@@ -642,7 +642,6 @@
                         }
                     }
                     self.desynced = false;
-<<<<<<< HEAD
 					/**
 					 * If the initial data is empty then trigger READ event
 					 * else UPDATE with the changeset if there are some
@@ -650,23 +649,12 @@
 					if( ( count === 0) ){
 						self.triggerHandler('read');
                     } else {                    
-=======
-                    if( changeset.length > 0) 
-                    {
->>>>>>> 20b9ba12
                         /**
                          * Trigger handler with changeset extraparameter as a vector of vectors,
                          * caz jquery will send extraparameters as arguments when calling handler
                          */
-<<<<<<< HEAD
                         $(self).triggerHandler('update', [changeset]);
 					}
-=======
-                        $(self).triggerHandler('read', [changeset]);
-                    }
-                    else
-                        self.triggerHandler('read'); 
->>>>>>> 20b9ba12
                 }));
         },
         /*!
