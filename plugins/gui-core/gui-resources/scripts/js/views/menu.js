define
([
    'jquery','jquery/superdesk','jquery/tmpl','jquery/rest',
    'layout!layouts/dashboard',
    'tmpl!navbar'
], 
function($, superdesk)
{
    var MenuView = function() 
    {
        var menu = new $.rest(config.api_url + '/resources/GUI/Action?path=menu.*')
        .done(function(menu)
        {  
    		var displayMenu = []
    		$(menu).each(function()
    		{ 
    			displayMenu.push($.extend({}, this, { Path: this.Path.split('.'), DisplayName: this.Path.replace('.', '-') }));
    		});
    		
    		$('#navbar-top')
    		.tmpl( 'navbar', {superdesk: {menu: displayMenu}} )
    		.on('click', '.nav a', function(event)
    		{
<<<<<<< HEAD
    		    superdesk.navigation.bind( $(this).attr('href'), require([config.api_url+$(this).attr('script-path')]) );
=======
    		    superdesk.navigation.bind( $(this).attr('href'), require([config.api_url + $(this).attr('script-path')]) );
>>>>>>> d560266f
    			event.preventDefault(); 
    		});
    		
        });
        //$('#area-main').tmpl( 'layouts_dashboard' );
    };

    return MenuView;
});<|MERGE_RESOLUTION|>--- conflicted
+++ resolved
@@ -21,11 +21,7 @@
     		.tmpl( 'navbar', {superdesk: {menu: displayMenu}} )
     		.on('click', '.nav a', function(event)
     		{
-<<<<<<< HEAD
-    		    superdesk.navigation.bind( $(this).attr('href'), require([config.api_url+$(this).attr('script-path')]) );
-=======
     		    superdesk.navigation.bind( $(this).attr('href'), require([config.api_url + $(this).attr('script-path')]) );
->>>>>>> d560266f
     			event.preventDefault(); 
     		});
     		
