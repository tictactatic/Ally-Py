define
([
    'jquery', 'jquery/superdesk', 'dust/core', 'utils/sha512', 'jquery/tmpl', 'jquery/rest', 'bootstrap',  
    'tmpl!auth',
], 
function($, superdesk, dust, jsSHA)
{
<<<<<<< HEAD
    var AuthDetails = function(username){
		var authDetails = new $.rest('Superdesk/User');
		authDetails.resetData().xfilter('Name,Id,EMail').select({ name: username }).done(function(users){
			var user = users.UserList[0];
			localStorage.setItem('superdesk.login.id', user.Id);
			localStorage.setItem('superdesk.login.name', user.Name);
			localStorage.setItem('superdesk.login.email', user.EMail);
		});
		return authDetails;
	},
	AuthLogin = function(username, password, token){
		var shaObj = new jsSHA(token, "ASCII"),
			authLogin = new $.rest('Superdesk/Authentication');
		authLogin.resetData().select({ 
			userName: username, 
			loginToken: token, 
			hashedLoginToken: shaObj.getHMAC(username+password, "ASCII", "SHA-512", "HEX")
		}).done(function(data){
			localStorage.setItem('superdesk.login.token', data);
			AuthDetails(username);
		});
		return authLogin;
	},
	AuthToken = function(username, password) {
		var authToken = new $.rest('Superdesk/Authentication');
		authToken.resetData().select({ userName: username }).done(
			function(data){
				AuthLogin(username, password, data.token);
			}
		).always(function(){
			
		});
=======
    var AuthLogin = function(username, password, logintoken){
		var shaObj = new jsSHA(logintoken, "ASCII"),shaPassword = new jsSHA(password, "ASCII"),
			authLogin = new $.rest('Authentication');
			authLogin.resetData().insert({ 
			UserName: username, 
			LoginToken: logintoken, 
			HashedLoginToken: shaObj.getHMAC(username+shaPassword.getHash("SHA-512", "HEX"), "ASCII", "SHA-512", "HEX")
		}).done(function(user){
			localStorage.setItem('superdesk.login.session', user.Session);
			localStorage.setItem('superdesk.login.id', user.Id);
			localStorage.setItem('superdesk.login.name', user.UserName);
			localStorage.setItem('superdesk.login.email', user.EMail);			
			$(authLogin).trigger('success');
		});
		return $(authLogin);
	},
	AuthToken = function(username, password) {
		var authToken = new $.rest('Authentication');
		authToken.resetData().select({ userName: username }).done(
			function(data){
				authLogin = AuthLogin(username, password, data.Token);
				authLogin.on('failed', function(){
					$(authToken).trigger('failed', 'authToken');
				}).on('success', function(){
					$(authToken).trigger('success');
				});
			}
		);
>>>>>>> 02908956
		return $(authToken);
	},
	AuthApp = 
    {
        success: $.noop,
        require: function()
        {
			if(this.showed) return;
            var self = this; // rest
			self.showed = true;			
            $.tmpl('auth', null, function(e, o)
            { 
                var dialog = $(o).eq(0).dialog
                ({ 
                    draggable: false,
                    resizable: false,
                    modal: true,
                    width: "40.1709%",
                    buttons: 
                    [
                         { text: "Login", click: function(){ $(form).trigger('submit'); }, class: "btn btn-primary"},
                         { text: "Close", click: function(){ $(this).dialog('close'); }, class: "btn"}
                    ]
                }),
                    form = dialog.find('form');
                form.off('submit.superdesk')//
                .on('submit.superdesk', function(event)
                {
<<<<<<< HEAD
                    var username = $(this).find('#username').val(), password=$(this).find('#password').val(),
					AuthToken(username, password).on('fail',function(){
						console.log('fail');
=======
                    var username = $(this).find('#username'), password=$(this).find('#password');
					AuthToken(username.val(), password.val()).on('failed',function(evt, type){						
						username.val('');
						password.val('')
					}).on('success', function(){
                        AuthApp.success && AuthApp.success.apply();
						$(dialog).dialog('close');
						self.showed = false;
>>>>>>> 02908956
					});
                    event.preventDefault();
					
                });
            });
        }
    };
    return AuthApp;
});<|MERGE_RESOLUTION|>--- conflicted
+++ resolved
@@ -5,40 +5,6 @@
 ], 
 function($, superdesk, dust, jsSHA)
 {
-<<<<<<< HEAD
-    var AuthDetails = function(username){
-		var authDetails = new $.rest('Superdesk/User');
-		authDetails.resetData().xfilter('Name,Id,EMail').select({ name: username }).done(function(users){
-			var user = users.UserList[0];
-			localStorage.setItem('superdesk.login.id', user.Id);
-			localStorage.setItem('superdesk.login.name', user.Name);
-			localStorage.setItem('superdesk.login.email', user.EMail);
-		});
-		return authDetails;
-	},
-	AuthLogin = function(username, password, token){
-		var shaObj = new jsSHA(token, "ASCII"),
-			authLogin = new $.rest('Superdesk/Authentication');
-		authLogin.resetData().select({ 
-			userName: username, 
-			loginToken: token, 
-			hashedLoginToken: shaObj.getHMAC(username+password, "ASCII", "SHA-512", "HEX")
-		}).done(function(data){
-			localStorage.setItem('superdesk.login.token', data);
-			AuthDetails(username);
-		});
-		return authLogin;
-	},
-	AuthToken = function(username, password) {
-		var authToken = new $.rest('Superdesk/Authentication');
-		authToken.resetData().select({ userName: username }).done(
-			function(data){
-				AuthLogin(username, password, data.token);
-			}
-		).always(function(){
-			
-		});
-=======
     var AuthLogin = function(username, password, logintoken){
 		var shaObj = new jsSHA(logintoken, "ASCII"),shaPassword = new jsSHA(password, "ASCII"),
 			authLogin = new $.rest('Authentication');
@@ -67,7 +33,6 @@
 				});
 			}
 		);
->>>>>>> 02908956
 		return $(authToken);
 	},
 	AuthApp = 
@@ -96,11 +61,6 @@
                 form.off('submit.superdesk')//
                 .on('submit.superdesk', function(event)
                 {
-<<<<<<< HEAD
-                    var username = $(this).find('#username').val(), password=$(this).find('#password').val(),
-					AuthToken(username, password).on('fail',function(){
-						console.log('fail');
-=======
                     var username = $(this).find('#username'), password=$(this).find('#password');
 					AuthToken(username.val(), password.val()).on('failed',function(evt, type){						
 						username.val('');
@@ -109,7 +69,6 @@
                         AuthApp.success && AuthApp.success.apply();
 						$(dialog).dialog('close');
 						self.showed = false;
->>>>>>> 02908956
 					});
                     event.preventDefault();
 					
