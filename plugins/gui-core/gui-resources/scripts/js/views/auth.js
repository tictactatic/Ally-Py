define
([
    'jquery', 'jquery/superdesk', 'dust/core', 'utils/sha512', 'jquery/tmpl', 'jquery/rest', 'bootstrap',  
    'tmpl!auth',
], 
function($, superdesk, dust, jsSHA)
{
    var AuthLogin = function(username, password, logintoken){
		var shaObj = new jsSHA(logintoken, "ASCII"),shaPassword = new jsSHA(password, "ASCII"),
			authLogin = new $.rest('Authentication');
			authLogin.resetData().insert({ 
			UserName: username, 
			LoginToken: logintoken, 
			HashedLoginToken: shaObj.getHMAC(username+shaPassword.getHash("SHA-512", "HEX"), "ASCII", "SHA-512", "HEX")
		}).done(function(user){
			localStorage.setItem('superdesk.login.session', user.Session);
			localStorage.setItem('superdesk.login.id', user.Id);
			localStorage.setItem('superdesk.login.name', user.UserName);
			localStorage.setItem('superdesk.login.email', user.EMail);
			$.restAuth.prototype.requestOptions.headers.Authorization = localStorage.getItem('superdesk.login.session');
			superdesk.login = {Id: localStorage.getItem('superdesk.login.id'), Name: localStorage.getItem('superdesk.login.name'), EMail: localStorage.getItem('superdesk.login.email')}
			$(authLogin).trigger('success');
		});
		return $(authLogin);
	},
	AuthToken = function(username, password) {
		var authToken = new $.rest('Authentication');
		authToken.resetData().select({ userName: username }).done(
			function(data){
				authLogin = AuthLogin(username, password, data.Token);
				authLogin.on('failed', function(){
					$(authToken).trigger('failed', 'authToken');
				}).on('success', function(){
					$(authToken).trigger('success');
				});
			}
		);
		return $(authToken);
	},
	AuthApp = 
    {
        success: $.noop,
		showed: false,
        require: function()
        {
			if(AuthApp.showed) return;
            var self = this; // rest
			AuthApp.showed = true;			
            $.tmpl('auth', null, function(e, o)
            { 
                var dialog = $(o).eq(0).dialog
                ({ 
                    draggable: false,
                    resizable: false,
                    modal: true,
                    width: "40.1709%",
                    buttons: 
                    [
                         { text: "Login", click: function(){ $(form).trigger('submit'); }, class: "btn btn-primary"},
                         { text: "Close", click: function(){ $(this).dialog('close'); }, class: "btn"}
                    ]
                }),
                    form = dialog.find('form');
                form.off('submit.superdesk')
                .on('submit.superdesk', function(event)
                {
                    var username = $(this).find('#username'), password=$(this).find('#password');
					AuthToken(username.val(), password.val()).on('failed',function(evt, type){						
						//username.val('');
						password.val('')
					}).on('success', function(){
                        AuthApp.success && AuthApp.success.apply();
						$(dialog).dialog('close');
<<<<<<< HEAD
						self.showed = false;
=======
						AuthApp.showed = false;
>>>>>>> 63fb1a7b
					});
                    event.preventDefault();
					
                });
            });
        }
    };
    return AuthApp;
});<|MERGE_RESOLUTION|>--- conflicted
+++ resolved
@@ -71,11 +71,7 @@
 					}).on('success', function(){
                         AuthApp.success && AuthApp.success.apply();
 						$(dialog).dialog('close');
-<<<<<<< HEAD
-						self.showed = false;
-=======
 						AuthApp.showed = false;
->>>>>>> 63fb1a7b
 					});
                     event.preventDefault();
 					
