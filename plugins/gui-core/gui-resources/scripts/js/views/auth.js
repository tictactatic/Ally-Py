define
([
    'jquery', 'jquery/superdesk', 'dust/core', 'utils/sha512', 'jquery/tmpl', 'jquery/rest', 'bootstrap',  
    'tmpl!auth',
], 
function($, superdesk, dust, jsSHA)
{
    var AuthLogin = function(username, password, logintoken){
		var shaObj = new jsSHA(logintoken, "ASCII"),shaPassword = new jsSHA(password, "ASCII"),
			authLogin = new $.rest('Authentication');
			authLogin.resetData().insert({ 
			UserName: username, 
			LoginToken: logintoken, 
			HashedLoginToken: shaObj.getHMAC(username+shaPassword.getHash("SHA-512", "HEX"), "ASCII", "SHA-512", "HEX")
		}).done(function(user){
			localStorage.setItem('superdesk.login.session', user.Session);
			localStorage.setItem('superdesk.login.id', user.Id);
			localStorage.setItem('superdesk.login.name', user.UserName);
			localStorage.setItem('superdesk.login.email', user.EMail);
			$.restAuth.prototype.requestOptions.headers.Authorization = localStorage.getItem('superdesk.login.session');
			superdesk.login = {Id: localStorage.getItem('superdesk.login.id'), Name: localStorage.getItem('superdesk.login.name'), EMail: localStorage.getItem('superdesk.login.email')}
			$(authLogin).trigger('success');
		});
		return $(authLogin);
	},
	AuthToken = function(username, password) {
		var authToken = new $.rest('Authentication');
		authToken.resetData().select({ userName: username }).done(
			function(data){
				authLogin = AuthLogin(username, password, data.Token);
				authLogin.on('failed', function(){
					$(authToken).trigger('failed', 'authToken');
				}).on('success', function(){
					$(authToken).trigger('success');
				});
			}
		);
		return $(authToken);
	},
	AuthApp = 
    {
        success: $.noop,
		showed: false,
        require: function()
        {
			if(AuthApp.showed) return;
            var self = this; // rest
			AuthApp.showed = true;			
            $.tmpl('auth', null, function(e, o)
            { 
                var dialog = $(o).eq(0).dialog
                ({ 
                    draggable: false,
                    resizable: false,
                    modal: true,
                    width: "40.1709%",
                    buttons: 
                    [
                         { text: "Login", click: function(){ $(form).trigger('submit'); }, class: "btn btn-primary"},
                         { text: "Close", click: function(){ $(this).dialog('close'); }, class: "btn"}
                    ]
                }),
                    form = dialog.find('form');
                form.off('submit.superdesk')
                .on('submit.superdesk', function(event)
                {
                    var username = $(this).find('#username'), password=$(this).find('#password');
					AuthToken(username.val(), password.val()).on('failed',function(evt, type){						
						//username.val('');
						password.val('')
					}).on('success', function(){
                        AuthApp.success && AuthApp.success.apply();
						$(dialog).dialog('close');
<<<<<<< HEAD
						self.showed = false;
=======
						AuthApp.showed = false;
>>>>>>> d6562eb3
					});
                    event.preventDefault();
					
                });
            });
        }
    };
    return AuthApp;
});<|MERGE_RESOLUTION|>--- conflicted
+++ resolved
@@ -71,11 +71,7 @@
 					}).on('success', function(){
                         AuthApp.success && AuthApp.success.apply();
 						$(dialog).dialog('close');
-<<<<<<< HEAD
-						self.showed = false;
-=======
 						AuthApp.showed = false;
->>>>>>> d6562eb3
 					});
                     event.preventDefault();
 					
