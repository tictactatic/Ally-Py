--- conflicted
+++ resolved
@@ -1,81 +1,3 @@
-<<<<<<< HEAD
-// Define the TEMPLATE PLUG-IN.
-define(function()
-{
-    // I load the given resource.
-	var loadResource = function(resourceName, parentRequire, callback, config)
-	{
- 
-		// Parse the resource - extract the path to the template
-		// file and the class name of the script.
-	    var resourceConfig = parseResource( resourceName );
- 
-		// Get the path to the template file.
-		var resourcePath = resourceConfig.resourcePath;
- 
-		// Get the class name of the script tag (with our markup).
-		var templateClass = resourceConfig.templateClass;
- 
-		// Load the template class.
-		parentRequire([("text!" + resourcePath)],
-		function( templateContent )
-		{
- 
-		    // Wrap the template content in a DIV tag just
-		    // to make sure we have a parent element.
-			templateContent = ("<div>" + templateContent + "</div>");
- 
-			// Create the templates node.
-			var templates = $( templateContent );
- 
-			// Get the template that was requrested by the
-			// class name.
-			var targetTemplate = templates.find( "script." + templateClass );
- 
-					// Create a jQuery DOM element out of the
-			// template markup and pass it back to the
-			// loader.
-			callback($( targetTemplate.html() ));
- 
-		});
-	};
- 
- 
-	// When the resource name is passed to this plugin, it is in
-	// the form of:
-	//
-	// resourcePath:className
-	//
-	// ... where resourcePath is the path to the HTML file that
-	// contains our templates and className is the class attribute
-	// of the Script tag that contains our template markup.
-	var parseResource = function( resourceName ){
- 
-	    // Split the resource into parts.
-	    var resourceParts = resourceName.split( ":" );
- 
-		// Get the resource path to our HTML file.
-		var resourcePath = resourceParts[ 0 ];
- 
-		// Get the class name of our template markup container.
-		var templateClass = resourceParts[ 1 ];
- 
-		// Return the resource configuration.
-		return({resourcePath: resourcePath, templateClass: templateClass});
-	};
- 
- 
-	// --------------------------------------------------- //
-	// --------------------------------------------------- //
- 
- 
-	// Return the public API for the plugin. The only required
-	// function in the plugin API is the load() function.
-	return({load: loadResource});
- 
- 
-});
-=======
 (function(){
 
     var fs, getXhr,
@@ -194,5 +116,4 @@
         }
     });
 
-}());
->>>>>>> d560266f
+}());