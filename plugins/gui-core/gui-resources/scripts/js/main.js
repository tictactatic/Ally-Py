requirejs.config
({
	baseUrl: config.content_url,
	urlArgs: "bust=" +  (new Date).getTime(),
	templatePaths: 
	{
	    'default': 'lib/core/templates/',
		'plugin': 'gui/superdesk/{plugin}/templates/'
	},
	paths: 
	{
		'jquery': config.js_url + '/jquery',
		'jqueryui': config.js_url + '/jquery/ui/',
		'dust': config.js_url + '/dust',
		'history': config.js_url + '/history',
<<<<<<< HEAD
		'tmpl': config.js_url + '/require/dustjs',
		'layout': config.js_url + '/require/layout'
	},
	autoLayout: '#area-main'
=======
		'tmpl': config.js_url + '/require/tmpl'
	}
>>>>>>> 63a5bf81
});

require(['jquery/superdesk', 'lib/core/scripts/js/views/menu'], 
function(superdesk, MenuView)
{
    var menuView = new MenuView; 
}); <|MERGE_RESOLUTION|>--- conflicted
+++ resolved
@@ -13,15 +13,10 @@
 		'jqueryui': config.js_url + '/jquery/ui/',
 		'dust': config.js_url + '/dust',
 		'history': config.js_url + '/history',
-<<<<<<< HEAD
-		'tmpl': config.js_url + '/require/dustjs',
+		'tmpl': config.js_url + '/require/tmpl',
 		'layout': config.js_url + '/require/layout'
 	},
 	autoLayout: '#area-main'
-=======
-		'tmpl': config.js_url + '/require/tmpl'
-	}
->>>>>>> 63a5bf81
 });
 
 require(['jquery/superdesk', 'lib/core/scripts/js/views/menu'], 
