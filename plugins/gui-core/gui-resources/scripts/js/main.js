--- conflicted
+++ resolved
@@ -46,12 +46,7 @@
 		{
 			var ajax = r.apply(this, arguments),
 				self = this;
-<<<<<<< HEAD
-			ajax.fail(function(resp){ resp.status == 401 && authLock.apply(self, arguments); });
-
-=======
 			ajax.fail(function(resp){ resp.status == 404 && authLock.apply(self, arguments); });
->>>>>>> 758b02bf
 			return ajax;
 		};
 
@@ -60,11 +55,7 @@
 
 		if( localStorage.getItem('superdesk.login.id') )
 		{
-<<<<<<< HEAD
-			$.restAuth.prototype.requestOptions.headers.Authorization = localStorage.getItem('superdesk.login.id');
-=======
 			$.restAuth.prototype.requestOptions.headers.Authorization = localStorage.getItem('superdesk.login.session');
->>>>>>> 758b02bf
 			superdesk.login = {Id: localStorage.getItem('superdesk.login.id'), Name: localStorage.getItem('superdesk.login.name'), EMail: localStorage.getItem('superdesk.login.email')}
 		}
 
