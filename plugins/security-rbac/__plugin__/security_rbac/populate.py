'''
Created on Jan 21, 2013

@package: security RBAC
@copyright: 2012 Sourcefabric o.p.s.
@license: http://www.gnu.org/licenses/gpl-3.0.txt
@author: Gabriel Nistor

Contains the setups for populating default data.
'''

<<<<<<< HEAD
from ally.container import support, ioc
from ally.internationalization import NC_
from security.rbac.api.rbac import IRoleService, QRole, Role

# --------------------------------------------------------------------

@ioc.entity
def rootRoleId():
    roleService = support.entityFor(IRoleService)
    assert isinstance(roleService, IRoleService)

    roles = roleService.getAll(limit=1, q=QRole(name='ROOT'))
    try: rootRole = next(iter(roles))
    except StopIteration:
        rootRole = Role()
        rootRole.Name = NC_('security role', 'ROOT')
        rootRole.Description = NC_('security role', 'Default role that provides access to all available roles and rights')
        return roleService.insert(rootRole)
    return rootRole.Id
=======
from ally.container import support, app
from ally.internationalization import NC_
from security.rbac.api.rbac import IRoleService, Role

# --------------------------------------------------------------------

NAME_ROOT = NC_('security role', 'ROOT')  # The name for the root role

# --------------------------------------------------------------------

@app.populate(priority=app.PRIORITY_FIRST)
def populateRootRole():
    roleService = support.entityFor(IRoleService)
    assert isinstance(roleService, IRoleService)
    
    rootRole = Role()
    rootRole.Name = NAME_ROOT
    rootRole.Description = NC_('security role', 'Default role that provides access to all available roles and rights')
    roleService.insert(rootRole)
>>>>>>> ed626bd9
<|MERGE_RESOLUTION|>--- conflicted
+++ resolved
@@ -9,27 +9,6 @@
 Contains the setups for populating default data.
 '''
 
-<<<<<<< HEAD
-from ally.container import support, ioc
-from ally.internationalization import NC_
-from security.rbac.api.rbac import IRoleService, QRole, Role
-
-# --------------------------------------------------------------------
-
-@ioc.entity
-def rootRoleId():
-    roleService = support.entityFor(IRoleService)
-    assert isinstance(roleService, IRoleService)
-
-    roles = roleService.getAll(limit=1, q=QRole(name='ROOT'))
-    try: rootRole = next(iter(roles))
-    except StopIteration:
-        rootRole = Role()
-        rootRole.Name = NC_('security role', 'ROOT')
-        rootRole.Description = NC_('security role', 'Default role that provides access to all available roles and rights')
-        return roleService.insert(rootRole)
-    return rootRole.Id
-=======
 from ally.container import support, app
 from ally.internationalization import NC_
 from security.rbac.api.rbac import IRoleService, Role
@@ -48,5 +27,4 @@
     rootRole = Role()
     rootRole.Name = NAME_ROOT
     rootRole.Description = NC_('security role', 'Default role that provides access to all available roles and rights')
-    roleService.insert(rootRole)
->>>>>>> ed626bd9
+    roleService.insert(rootRole)